--- conflicted
+++ resolved
@@ -3,22 +3,9 @@
   <PropertyGroup>
     <TargetFramework Condition="'$(TargetFrameworkOverride)' == ''">netcoreapp3.0</TargetFramework>
     <TargetFramework Condition="'$(TargetFrameworkOverride)' != ''">TargetFrameworkOverride</TargetFramework>
-<<<<<<< HEAD
-    <!-- aspnet/BuildTools#662 Don't police what version of NetCoreApp we use -->
-    <NETCoreAppMaximumVersion>99.9</NETCoreAppMaximumVersion>
-    <RuntimeFrameworkVersion>${MicrosoftNETCoreApp30PackageVersion}</RuntimeFrameworkVersion>
   </PropertyGroup>
 
   <ItemGroup>
-    <DotNetCoreRuntime Include="${MicrosoftNETCoreApp30PackageVersion}" />
-  </ItemGroup>
-
-  <ItemGroup>
-=======
-  </PropertyGroup>
-
-  <ItemGroup>
->>>>>>> af616d9b
     <Compile Include="Controllers/ValuesController.fs" />
     <Compile Include="Startup.fs" />
     <Compile Include="Program.fs" />
