using Microsoft.AspNetCore.Builder;
using Microsoft.AspNetCore.Hosting;
using Microsoft.Extensions.Configuration;
using Microsoft.Extensions.DependencyInjection;
using Microsoft.Extensions.Hosting;

namespace TestServer
{
    public class CorsStartup
    {
        public CorsStartup(IConfiguration configuration)
        {
            Configuration = configuration;
        }

        public IConfiguration Configuration { get; }

        // This method gets called by the runtime. Use this method to add services to the container.
        public void ConfigureServices(IServiceCollection services)
        {
            services.AddMvc();
            services.AddCors(options =>
            {
                // It's not enough just to return "Access-Control-Allow-Origin: *", because
                // browsers don't allow wildcards in conjunction with credentials. So we must
                // specify explicitly which origin we want to allow.

                options.AddPolicy("AllowAll", policy => policy
                    .SetIsOriginAllowed(host => host.StartsWith("http://localhost:") || host.StartsWith("http://127.0.0.1:"))
                    .AllowAnyHeader()
                    .WithExposedHeaders("MyCustomHeader")
                    .AllowAnyMethod()
                    .AllowCredentials());
            });
        }

        // This method gets called by the runtime. Use this method to configure the HTTP request pipeline.
        public void Configure(IApplicationBuilder app, IWebHostEnvironment env)
        {
            if (env.IsDevelopment())
            {
                app.UseDeveloperExceptionPage();
            }

            // Mount the server-side Blazor app on /subdir
            app.Map("/subdir", app =>
            {
                app.UseBlazorFrameworkFiles();
                app.UseStaticFiles();
<<<<<<< HEAD
                app.UseClientSideBlazorFiles<BasicTestApp.Program>();
=======
>>>>>>> 158126c2

                app.UseRouting();

                app.UseCors();

                app.UseEndpoints(endpoints =>
                {
                    endpoints.MapControllers();
<<<<<<< HEAD
                    endpoints.MapFallbackToClientSideBlazor<BasicTestApp.Program>("index.html");
=======
                    endpoints.MapFallbackToFile("index.html");
>>>>>>> 158126c2
                });
            });
        }
    }
}<|MERGE_RESOLUTION|>--- conflicted
+++ resolved
@@ -47,10 +47,6 @@
             {
                 app.UseBlazorFrameworkFiles();
                 app.UseStaticFiles();
-<<<<<<< HEAD
-                app.UseClientSideBlazorFiles<BasicTestApp.Program>();
-=======
->>>>>>> 158126c2
 
                 app.UseRouting();
 
@@ -59,11 +55,7 @@
                 app.UseEndpoints(endpoints =>
                 {
                     endpoints.MapControllers();
-<<<<<<< HEAD
-                    endpoints.MapFallbackToClientSideBlazor<BasicTestApp.Program>("index.html");
-=======
                     endpoints.MapFallbackToFile("index.html");
->>>>>>> 158126c2
                 });
             });
         }
