// Copyright (c) .NET Foundation. All rights reserved.
// Licensed under the Apache License, Version 2.0. See License.txt in the project root for license information.

using System;
using System.Security.Claims;
using System.Security.Principal;
using System.Threading.Tasks;
using Microsoft.AspNetCore.Authentication;
using Microsoft.AspNetCore.Authentication.Cookies;
using Microsoft.AspNetCore.Builder;
using Microsoft.AspNetCore.Hosting;
using Microsoft.AspNetCore.Http;
using Microsoft.AspNetCore.Http.Features;
using Microsoft.AspNetCore.TestHost;
using Microsoft.Extensions.DependencyInjection;
using Microsoft.Net.Http.Headers;
using Xunit;

namespace Microsoft.AspNetCore.CookiePolicy.Test
{
    public class CookiePolicyTests
    {
        private RequestDelegate SecureCookieAppends = context =>
        {
            context.Response.Cookies.Append("A", "A");
            context.Response.Cookies.Append("B", "B", new CookieOptions { Secure = false });
            context.Response.Cookies.Append("C", "C", new CookieOptions());
            context.Response.Cookies.Append("D", "D", new CookieOptions { Secure = true });
            return Task.FromResult(0);
        };
        private RequestDelegate HttpCookieAppends = context =>
        {
            context.Response.Cookies.Append("A", "A");
            context.Response.Cookies.Append("B", "B", new CookieOptions { HttpOnly = false });
            context.Response.Cookies.Append("C", "C", new CookieOptions());
            context.Response.Cookies.Append("D", "D", new CookieOptions { HttpOnly = true });
            return Task.FromResult(0);
        };
        private RequestDelegate SameSiteCookieAppends = context =>
        {
            context.Response.Cookies.Append("A", "A");
            context.Response.Cookies.Append("B", "B", new CookieOptions());
            context.Response.Cookies.Append("C", "C", new CookieOptions { SameSite = Http.SameSiteMode.None });
            context.Response.Cookies.Append("D", "D", new CookieOptions { SameSite = Http.SameSiteMode.Lax });
            context.Response.Cookies.Append("E", "E", new CookieOptions { SameSite = Http.SameSiteMode.Strict });
            context.Response.Cookies.Append("F", "F", new CookieOptions { SameSite = (Http.SameSiteMode)(-1) });
            return Task.FromResult(0);
        };

        [Fact]
        public async Task SecureAlwaysSetsSecure()
        {
            await RunTest("/secureAlways",
                new CookiePolicyOptions
                {
                    Secure = CookieSecurePolicy.Always
                },
                SecureCookieAppends,
                new RequestTest("http://example.com/secureAlways",
                    transaction =>
                    {
                        Assert.NotNull(transaction.SetCookie);
                        Assert.Equal("A=A; path=/; secure", transaction.SetCookie[0]);
                        Assert.Equal("B=B; path=/; secure", transaction.SetCookie[1]);
                        Assert.Equal("C=C; path=/; secure", transaction.SetCookie[2]);
                        Assert.Equal("D=D; path=/; secure", transaction.SetCookie[3]);
                    }));
        }

        [Fact]
        public async Task SecureNoneLeavesSecureUnchanged()
        {
            await RunTest("/secureNone",
                new CookiePolicyOptions
                {
                    Secure = CookieSecurePolicy.None
                },
                SecureCookieAppends,
                new RequestTest("http://example.com/secureNone",
                    transaction =>
                    {
                        Assert.NotNull(transaction.SetCookie);
                        Assert.Equal("A=A; path=/", transaction.SetCookie[0]);
                        Assert.Equal("B=B; path=/", transaction.SetCookie[1]);
                        Assert.Equal("C=C; path=/", transaction.SetCookie[2]);
                        Assert.Equal("D=D; path=/; secure", transaction.SetCookie[3]);
                    }));
        }

        [Fact]
        public async Task SecureSameUsesRequest()
        {
            await RunTest("/secureSame",
                new CookiePolicyOptions
                {
                    Secure = CookieSecurePolicy.SameAsRequest
                },
                SecureCookieAppends,
                new RequestTest("http://example.com/secureSame",
                    transaction =>
                    {
                        Assert.NotNull(transaction.SetCookie);
                        Assert.Equal("A=A; path=/", transaction.SetCookie[0]);
                        Assert.Equal("B=B; path=/", transaction.SetCookie[1]);
                        Assert.Equal("C=C; path=/", transaction.SetCookie[2]);
                        Assert.Equal("D=D; path=/; secure", transaction.SetCookie[3]);
                    }),
                new RequestTest("https://example.com/secureSame",
                    transaction =>
                    {
                        Assert.NotNull(transaction.SetCookie);
                        Assert.Equal("A=A; path=/; secure", transaction.SetCookie[0]);
                        Assert.Equal("B=B; path=/; secure", transaction.SetCookie[1]);
                        Assert.Equal("C=C; path=/; secure", transaction.SetCookie[2]);
                        Assert.Equal("D=D; path=/; secure", transaction.SetCookie[3]);
                    }));
        }

        [Fact]
        public async Task HttpOnlyAlwaysSetsItAlways()
        {
            await RunTest("/httpOnlyAlways",
                new CookiePolicyOptions
                {
                    HttpOnly = HttpOnlyPolicy.Always
                },
                HttpCookieAppends,
                new RequestTest("http://example.com/httpOnlyAlways",
                transaction =>
                {
                    Assert.NotNull(transaction.SetCookie);
                    Assert.Equal("A=A; path=/; httponly", transaction.SetCookie[0]);
                    Assert.Equal("B=B; path=/; httponly", transaction.SetCookie[1]);
                    Assert.Equal("C=C; path=/; httponly", transaction.SetCookie[2]);
                    Assert.Equal("D=D; path=/; httponly", transaction.SetCookie[3]);
                }));
        }

        [Fact]
        public async Task HttpOnlyNoneLeavesItAlone()
        {
            await RunTest("/httpOnlyNone",
                new CookiePolicyOptions
                {
                    HttpOnly = HttpOnlyPolicy.None
                },
                HttpCookieAppends,
                new RequestTest("http://example.com/httpOnlyNone",
                transaction =>
                {
                    Assert.NotNull(transaction.SetCookie);
                    Assert.Equal("A=A; path=/", transaction.SetCookie[0]);
                    Assert.Equal("B=B; path=/", transaction.SetCookie[1]);
                    Assert.Equal("C=C; path=/", transaction.SetCookie[2]);
                    Assert.Equal("D=D; path=/; httponly", transaction.SetCookie[3]);
                }));
        }

        [Fact]
        public async Task SameSiteStrictSetsItAlways()
        {
            await RunTest("/sameSiteStrict",
                new CookiePolicyOptions
                {
                    MinimumSameSitePolicy = Http.SameSiteMode.Strict
                },
                SameSiteCookieAppends,
                new RequestTest("http://example.com/sameSiteStrict",
                transaction =>
                {
                    Assert.NotNull(transaction.SetCookie);
                    Assert.Equal("A=A; path=/; samesite=strict", transaction.SetCookie[0]);
                    Assert.Equal("B=B; path=/; samesite=strict", transaction.SetCookie[1]);
                    Assert.Equal("C=C; path=/; samesite=strict", transaction.SetCookie[2]);
                    Assert.Equal("D=D; path=/; samesite=strict", transaction.SetCookie[3]);
                    Assert.Equal("E=E; path=/; samesite=strict", transaction.SetCookie[4]);
                }));
        }

        [Fact]
        public async Task SameSiteLaxSetsItAlways()
        {
            await RunTest("/sameSiteLax",
                new CookiePolicyOptions
                {
                    MinimumSameSitePolicy = Http.SameSiteMode.Lax
                },
                SameSiteCookieAppends,
                new RequestTest("http://example.com/sameSiteLax",
                transaction =>
                {
                    Assert.NotNull(transaction.SetCookie);
                    Assert.Equal("A=A; path=/; samesite=lax", transaction.SetCookie[0]);
                    Assert.Equal("B=B; path=/; samesite=lax", transaction.SetCookie[1]);
                    Assert.Equal("C=C; path=/; samesite=lax", transaction.SetCookie[2]);
                    Assert.Equal("D=D; path=/; samesite=lax", transaction.SetCookie[3]);
                    Assert.Equal("E=E; path=/; samesite=strict", transaction.SetCookie[4]);
                }));
        }

        [Fact]
        public async Task SameSiteNoneSetsItAlways()
        {
            await RunTest("/sameSiteNone",
                new CookiePolicyOptions
                {
                    MinimumSameSitePolicy = Http.SameSiteMode.None
                },
                SameSiteCookieAppends,
                new RequestTest("http://example.com/sameSiteNone",
                transaction =>
                {
                    Assert.NotNull(transaction.SetCookie);
                    Assert.Equal("A=A; path=/; samesite=none", transaction.SetCookie[0]);
                    Assert.Equal("B=B; path=/; samesite=none", transaction.SetCookie[1]);
                    Assert.Equal("C=C; path=/; samesite=none", transaction.SetCookie[2]);
                    Assert.Equal("D=D; path=/; samesite=lax", transaction.SetCookie[3]);
                    Assert.Equal("E=E; path=/; samesite=strict", transaction.SetCookie[4]);
                }));
        }

        [Fact]
        public async Task SameSiteUnspecifiedLeavesItAlone()
        {
            await RunTest("/sameSiteNone",
                new CookiePolicyOptions
                {
<<<<<<< HEAD
                    MinimumSameSitePolicy = Http.SameSiteMode.Unspecified
=======
                    MinimumSameSitePolicy = (Http.SameSiteMode)(-1)
>>>>>>> 649ee1fb
                },
                SameSiteCookieAppends,
                new RequestTest("http://example.com/sameSiteNone",
                transaction =>
                {
                    Assert.NotNull(transaction.SetCookie);
                    Assert.Equal("A=A; path=/", transaction.SetCookie[0]);
                    Assert.Equal("B=B; path=/", transaction.SetCookie[1]);
                    Assert.Equal("C=C; path=/; samesite=none", transaction.SetCookie[2]);
                    Assert.Equal("D=D; path=/; samesite=lax", transaction.SetCookie[3]);
                    Assert.Equal("E=E; path=/; samesite=strict", transaction.SetCookie[4]);
                    Assert.Equal("F=F; path=/", transaction.SetCookie[5]);
                }));
        }

        [Fact]
        public async Task CookiePolicyCanHijackAppend()
        {
            var builder = new WebHostBuilder()
                .Configure(app =>
                {
                    app.UseCookiePolicy(new CookiePolicyOptions
                    {
                        OnAppendCookie = ctx => ctx.CookieName = ctx.CookieValue = "Hao"
                    });
                    app.Run(context =>
                    {
                        context.Response.Cookies.Append("A", "A");
                        context.Response.Cookies.Append("B", "B", new CookieOptions { Secure = false });
                        context.Response.Cookies.Append("C", "C", new CookieOptions() { SameSite = Http.SameSiteMode.Strict });
                        context.Response.Cookies.Append("D", "D", new CookieOptions { Secure = true });
                        return Task.FromResult(0);
                    });
                });
            var server = new TestServer(builder);

            var transaction = await server.SendAsync("http://example.com/login");

            Assert.NotNull(transaction.SetCookie);
            Assert.Equal("Hao=Hao; path=/", transaction.SetCookie[0]);
            Assert.Equal("Hao=Hao; path=/", transaction.SetCookie[1]);
            Assert.Equal("Hao=Hao; path=/; samesite=strict", transaction.SetCookie[2]);
            Assert.Equal("Hao=Hao; path=/; secure", transaction.SetCookie[3]);
        }

        [Fact]
        public async Task CookiePolicyCanHijackDelete()
        {
            var builder = new WebHostBuilder()
                .Configure(app =>
            {
                app.UseCookiePolicy(new CookiePolicyOptions
                {
                    OnDeleteCookie = ctx => ctx.CookieName = "A"
                });
                app.Run(context =>
                {
                    context.Response.Cookies.Delete("A");
                    context.Response.Cookies.Delete("B", new CookieOptions { Secure = false });
                    context.Response.Cookies.Delete("C", new CookieOptions());
                    context.Response.Cookies.Delete("D", new CookieOptions { Secure = true });
                    return Task.FromResult(0);
                });
            });
            var server = new TestServer(builder);

            var transaction = await server.SendAsync("http://example.com/login");

            Assert.NotNull(transaction.SetCookie);
            Assert.Equal(1, transaction.SetCookie.Count);
            Assert.Equal("A=; expires=Thu, 01 Jan 1970 00:00:00 GMT; path=/; secure", transaction.SetCookie[0]);
        }

        [Fact]
        public async Task CookiePolicyCallsCookieFeature()
        {
            var builder = new WebHostBuilder()
                .Configure(app =>
            {
                app.Use(next => context =>
                {
                    context.Features.Set<IResponseCookiesFeature>(new TestCookieFeature());
                    return next(context);
                });
                app.UseCookiePolicy(new CookiePolicyOptions
                {
                    OnDeleteCookie = ctx => ctx.CookieName = "A"
                });
                app.Run(context =>
                {
                    Assert.Throws<NotImplementedException>(() => context.Response.Cookies.Delete("A"));
                    Assert.Throws<NotImplementedException>(() => context.Response.Cookies.Delete("A", new CookieOptions()));
                    Assert.Throws<NotImplementedException>(() => context.Response.Cookies.Append("A", "A"));
                    Assert.Throws<NotImplementedException>(() => context.Response.Cookies.Append("A", "A", new CookieOptions()));
                    return context.Response.WriteAsync("Done");
                });
            });
            var server = new TestServer(builder);

            var transaction = await server.SendAsync("http://example.com/login");
            Assert.Equal("Done", transaction.ResponseText);
        }

        [Fact]
        public async Task CookiePolicyAppliesToCookieAuth()
        {
            var builder = new WebHostBuilder()
                .ConfigureServices(services =>
                {
                    services.AddAuthentication().AddCookie(o =>
                    {
                        o.Cookie.Name = "TestCookie";
                        o.Cookie.HttpOnly = false;
                        o.Cookie.SecurePolicy = CookieSecurePolicy.None;
                    });
                })
                .Configure(app =>
                {
                    app.UseCookiePolicy(new CookiePolicyOptions
                    {
                        HttpOnly = HttpOnlyPolicy.Always,
                        Secure = CookieSecurePolicy.Always,
                    });
                    app.UseAuthentication();
                    app.Run(context =>
                    {
                        return context.SignInAsync(CookieAuthenticationDefaults.AuthenticationScheme,
                            new ClaimsPrincipal(new ClaimsIdentity(new GenericIdentity("TestUser", "Cookies"))));
                    });
                });
            var server = new TestServer(builder);

            var transaction = await server.SendAsync("http://example.com/login");

            Assert.NotNull(transaction.SetCookie);
            Assert.Equal(1, transaction.SetCookie.Count);
            var cookie = SetCookieHeaderValue.Parse(transaction.SetCookie[0]);
            Assert.Equal("TestCookie", cookie.Name);
            Assert.True(cookie.HttpOnly);
            Assert.True(cookie.Secure);
            Assert.Equal("/", cookie.Path);
        }

        [Fact]
        public async Task CookiePolicyAppliesToCookieAuthChunks()
        {
            var builder = new WebHostBuilder()
                .ConfigureServices(services =>
                {
                    services.AddAuthentication().AddCookie(o =>
                    {
                        o.Cookie.Name = "TestCookie";
                        o.Cookie.HttpOnly = false;
                        o.Cookie.SecurePolicy = CookieSecurePolicy.None;
                    });
                })
                .Configure(app =>
                {
                    app.UseCookiePolicy(new CookiePolicyOptions
                    {
                        HttpOnly = HttpOnlyPolicy.Always,
                        Secure = CookieSecurePolicy.Always,
                    });
                    app.UseAuthentication();
                    app.Run(context =>
                    {
                        return context.SignInAsync(CookieAuthenticationDefaults.AuthenticationScheme,
                            new ClaimsPrincipal(new ClaimsIdentity(new GenericIdentity(new string('c', 1024 * 5), "Cookies"))));
                    });
                });
            var server = new TestServer(builder);

            var transaction = await server.SendAsync("http://example.com/login");

            Assert.NotNull(transaction.SetCookie);
            Assert.Equal(3, transaction.SetCookie.Count);

            var cookie = SetCookieHeaderValue.Parse(transaction.SetCookie[0]);
            Assert.Equal("TestCookie", cookie.Name);
            Assert.Equal("chunks-2", cookie.Value);
            Assert.True(cookie.HttpOnly);
            Assert.True(cookie.Secure);
            Assert.Equal("/", cookie.Path);

            cookie = SetCookieHeaderValue.Parse(transaction.SetCookie[1]);
            Assert.Equal("TestCookieC1", cookie.Name);
            Assert.True(cookie.HttpOnly);
            Assert.True(cookie.Secure);
            Assert.Equal("/", cookie.Path);

            cookie = SetCookieHeaderValue.Parse(transaction.SetCookie[2]);
            Assert.Equal("TestCookieC2", cookie.Name);
            Assert.True(cookie.HttpOnly);
            Assert.True(cookie.Secure);
            Assert.Equal("/", cookie.Path);
        }

        private class TestCookieFeature : IResponseCookiesFeature
        {
            public IResponseCookies Cookies { get; } = new BadCookies();

            private class BadCookies : IResponseCookies
            {
                public void Append(string key, string value)
                {
                    throw new NotImplementedException();
                }

                public void Append(string key, string value, CookieOptions options)
                {
                    throw new NotImplementedException();
                }

                public void Delete(string key)
                {
                    throw new NotImplementedException();
                }

                public void Delete(string key, CookieOptions options)
                {
                    throw new NotImplementedException();
                }
            }
        }

        private class RequestTest
        {
            public RequestTest(string testUri, Action<Transaction> verify)
            {
                TestUri = testUri;
                Verification = verify;
            }

            public async Task Execute(TestServer server)
            {
                var transaction = await server.SendAsync(TestUri);
                Verification(transaction);
            }

            public string TestUri { get; set; }
            public Action<Transaction> Verification { get; set; }
        }

        private async Task RunTest(
            string path,
            CookiePolicyOptions cookiePolicy,
            RequestDelegate configureSetup,
            params RequestTest[] tests)
        {
            var builder = new WebHostBuilder()
                .Configure(app =>
                {
                    app.Map(path, map =>
                    {
                        map.UseCookiePolicy(cookiePolicy);
                        map.Run(configureSetup);
                    });
                });
            var server = new TestServer(builder);
            foreach (var test in tests)
            {
                await test.Execute(server);
            }
        }
    }
}<|MERGE_RESOLUTION|>--- conflicted
+++ resolved
@@ -225,11 +225,7 @@
             await RunTest("/sameSiteNone",
                 new CookiePolicyOptions
                 {
-<<<<<<< HEAD
                     MinimumSameSitePolicy = Http.SameSiteMode.Unspecified
-=======
-                    MinimumSameSitePolicy = (Http.SameSiteMode)(-1)
->>>>>>> 649ee1fb
                 },
                 SameSiteCookieAppends,
                 new RequestTest("http://example.com/sameSiteNone",
