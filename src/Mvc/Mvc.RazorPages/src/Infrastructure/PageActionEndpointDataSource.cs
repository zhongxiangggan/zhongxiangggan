// Copyright (c) .NET Foundation. All rights reserved.
// Licensed under the Apache License, Version 2.0. See License.txt in the project root for license information.

using System;
using System.Collections.Generic;
using Microsoft.AspNetCore.Builder;
using Microsoft.AspNetCore.Http;
using Microsoft.AspNetCore.Mvc.Abstractions;
using Microsoft.AspNetCore.Mvc.Infrastructure;
using Microsoft.AspNetCore.Mvc.Routing;
using Microsoft.AspNetCore.Routing;

namespace Microsoft.AspNetCore.Mvc.RazorPages.Infrastructure
{
    internal class PageActionEndpointDataSource : ActionEndpointDataSourceBase
    {
        private readonly ActionEndpointFactory _endpointFactory;
        private readonly OrderedEndpointsSequenceProvider _orderSequence;

        public PageActionEndpointDataSource(
<<<<<<< HEAD
=======
            PageActionEndpointDataSourceIdProvider dataSourceIdProvider,
>>>>>>> 17e04b70
            IActionDescriptorCollectionProvider actions,
            ActionEndpointFactory endpointFactory,
            OrderedEndpointsSequenceProvider orderedEndpoints)
            : base(actions)
        {
            DataSourceId = dataSourceIdProvider.CreateId();
            _endpointFactory = endpointFactory;
            _orderSequence = orderedEndpoints;
            DefaultBuilder = new PageActionEndpointConventionBuilder(Lock, Conventions);

            // IMPORTANT: this needs to be the last thing we do in the constructor.
            // Change notifications can happen immediately!
            Subscribe();
        }

        public int DataSourceId { get; }

        public PageActionEndpointConventionBuilder DefaultBuilder { get; }

        // Used to control whether we create 'inert' (non-routable) endpoints for use in dynamic
        // selection. Set to true by builder methods that do dynamic/fallback selection.
        public bool CreateInertEndpoints { get; set; }

        protected override List<Endpoint> CreateEndpoints(IReadOnlyList<ActionDescriptor> actions, IReadOnlyList<Action<EndpointBuilder>> conventions)
        {
            var endpoints = new List<Endpoint>();
            var routeNames = new HashSet<string>(StringComparer.OrdinalIgnoreCase);
            for (var i = 0; i < actions.Count; i++)
            {
                if (actions[i] is PageActionDescriptor action)
                {
                    _endpointFactory.AddEndpoints(endpoints, routeNames, action, Array.Empty<ConventionalRouteEntry>(), conventions, CreateInertEndpoints);
                }
            }

            return endpoints;
        }

<<<<<<< HEAD
        internal void AddDynamicPageEndpoint(IEndpointRouteBuilder endpoints, string pattern, Type transformerType, object state)
=======
        internal void AddDynamicPageEndpoint(IEndpointRouteBuilder endpoints, string pattern, Type transformerType, object state, int? order = null)
>>>>>>> 17e04b70
        {
            CreateInertEndpoints = true;
            lock (Lock)
            {
<<<<<<< HEAD
                var order = _orderSequence.GetNext();
=======
                order ??= _orderSequence.GetNext();
>>>>>>> 17e04b70

                endpoints.Map(
                    pattern,
                    context =>
                    {
                        throw new InvalidOperationException("This endpoint is not expected to be executed directly.");
                    })
                    .Add(b =>
                    {
<<<<<<< HEAD
                        ((RouteEndpointBuilder)b).Order = order;
                        b.Metadata.Add(new DynamicPageRouteValueTransformerMetadata(transformerType, state));
=======
                        ((RouteEndpointBuilder)b).Order = order.Value;
                        b.Metadata.Add(new DynamicPageRouteValueTransformerMetadata(transformerType, state));
                        b.Metadata.Add(new PageEndpointDataSourceIdMetadata(DataSourceId));
>>>>>>> 17e04b70
                    });
            }
        }
    }
}<|MERGE_RESOLUTION|>--- conflicted
+++ resolved
@@ -18,10 +18,7 @@
         private readonly OrderedEndpointsSequenceProvider _orderSequence;
 
         public PageActionEndpointDataSource(
-<<<<<<< HEAD
-=======
             PageActionEndpointDataSourceIdProvider dataSourceIdProvider,
->>>>>>> 17e04b70
             IActionDescriptorCollectionProvider actions,
             ActionEndpointFactory endpointFactory,
             OrderedEndpointsSequenceProvider orderedEndpoints)
@@ -60,20 +57,12 @@
             return endpoints;
         }
 
-<<<<<<< HEAD
-        internal void AddDynamicPageEndpoint(IEndpointRouteBuilder endpoints, string pattern, Type transformerType, object state)
-=======
         internal void AddDynamicPageEndpoint(IEndpointRouteBuilder endpoints, string pattern, Type transformerType, object state, int? order = null)
->>>>>>> 17e04b70
         {
             CreateInertEndpoints = true;
             lock (Lock)
             {
-<<<<<<< HEAD
-                var order = _orderSequence.GetNext();
-=======
                 order ??= _orderSequence.GetNext();
->>>>>>> 17e04b70
 
                 endpoints.Map(
                     pattern,
@@ -83,14 +72,9 @@
                     })
                     .Add(b =>
                     {
-<<<<<<< HEAD
-                        ((RouteEndpointBuilder)b).Order = order;
-                        b.Metadata.Add(new DynamicPageRouteValueTransformerMetadata(transformerType, state));
-=======
                         ((RouteEndpointBuilder)b).Order = order.Value;
                         b.Metadata.Add(new DynamicPageRouteValueTransformerMetadata(transformerType, state));
                         b.Metadata.Add(new PageEndpointDataSourceIdMetadata(DataSourceId));
->>>>>>> 17e04b70
                     });
             }
         }
