<?xml version="1.0" encoding="utf-8"?>
<!--

  This file is used by automation to update Versions.props and may be used for other purposes, such as
  static analysis to determine the repo dependency graph.  It should only be modified manually when adding
  or removing dependencies. Updating versions should be done using the `darc` command line tool.

  See https://github.com/dotnet/arcade/blob/master/Documentation/Darc.md for instructions on using darc.
-->
<Dependencies>
  <ProductDependencies>
<<<<<<< HEAD
    <Dependency Name="dotnet-ef" Version="5.0.1">
      <Uri>https://github.com/dotnet/efcore</Uri>
      <Sha>53d6d02d6058b05ad11fc99784a24be3088617c9</Sha>
    </Dependency>
    <Dependency Name="Microsoft.EntityFrameworkCore.InMemory" Version="5.0.1">
      <Uri>https://github.com/dotnet/efcore</Uri>
      <Sha>53d6d02d6058b05ad11fc99784a24be3088617c9</Sha>
    </Dependency>
    <Dependency Name="Microsoft.EntityFrameworkCore.Relational" Version="5.0.1">
      <Uri>https://github.com/dotnet/efcore</Uri>
      <Sha>53d6d02d6058b05ad11fc99784a24be3088617c9</Sha>
    </Dependency>
    <Dependency Name="Microsoft.EntityFrameworkCore.Sqlite" Version="5.0.1">
      <Uri>https://github.com/dotnet/efcore</Uri>
      <Sha>53d6d02d6058b05ad11fc99784a24be3088617c9</Sha>
    </Dependency>
    <Dependency Name="Microsoft.EntityFrameworkCore.SqlServer" Version="5.0.1">
      <Uri>https://github.com/dotnet/efcore</Uri>
      <Sha>53d6d02d6058b05ad11fc99784a24be3088617c9</Sha>
    </Dependency>
    <Dependency Name="Microsoft.EntityFrameworkCore.Tools" Version="5.0.1">
      <Uri>https://github.com/dotnet/efcore</Uri>
      <Sha>53d6d02d6058b05ad11fc99784a24be3088617c9</Sha>
    </Dependency>
    <Dependency Name="Microsoft.EntityFrameworkCore" Version="5.0.1">
      <Uri>https://github.com/dotnet/efcore</Uri>
      <Sha>53d6d02d6058b05ad11fc99784a24be3088617c9</Sha>
    </Dependency>
    <Dependency Name="Microsoft.EntityFrameworkCore.Design" Version="5.0.1">
      <Uri>https://github.com/dotnet/efcore</Uri>
      <Sha>53d6d02d6058b05ad11fc99784a24be3088617c9</Sha>
=======
    <Dependency Name="dotnet-ef" Version="6.0.0-alpha.1.20560.6">
      <Uri>https://github.com/dotnet/efcore</Uri>
      <Sha>5c27c3c6ecad5d898ca37a733f8c2587c074e1a1</Sha>
    </Dependency>
    <Dependency Name="Microsoft.EntityFrameworkCore.InMemory" Version="6.0.0-alpha.1.20560.6">
      <Uri>https://github.com/dotnet/efcore</Uri>
      <Sha>5c27c3c6ecad5d898ca37a733f8c2587c074e1a1</Sha>
    </Dependency>
    <Dependency Name="Microsoft.EntityFrameworkCore.Relational" Version="6.0.0-alpha.1.20560.6">
      <Uri>https://github.com/dotnet/efcore</Uri>
      <Sha>5c27c3c6ecad5d898ca37a733f8c2587c074e1a1</Sha>
    </Dependency>
    <Dependency Name="Microsoft.EntityFrameworkCore.Sqlite" Version="6.0.0-alpha.1.20560.6">
      <Uri>https://github.com/dotnet/efcore</Uri>
      <Sha>5c27c3c6ecad5d898ca37a733f8c2587c074e1a1</Sha>
    </Dependency>
    <Dependency Name="Microsoft.EntityFrameworkCore.SqlServer" Version="6.0.0-alpha.1.20560.6">
      <Uri>https://github.com/dotnet/efcore</Uri>
      <Sha>5c27c3c6ecad5d898ca37a733f8c2587c074e1a1</Sha>
    </Dependency>
    <Dependency Name="Microsoft.EntityFrameworkCore.Tools" Version="6.0.0-alpha.1.20560.6">
      <Uri>https://github.com/dotnet/efcore</Uri>
      <Sha>5c27c3c6ecad5d898ca37a733f8c2587c074e1a1</Sha>
    </Dependency>
    <Dependency Name="Microsoft.EntityFrameworkCore" Version="6.0.0-alpha.1.20560.6">
      <Uri>https://github.com/dotnet/efcore</Uri>
      <Sha>5c27c3c6ecad5d898ca37a733f8c2587c074e1a1</Sha>
    </Dependency>
    <Dependency Name="Microsoft.EntityFrameworkCore.Design" Version="6.0.0-alpha.1.20560.6">
      <Uri>https://github.com/dotnet/efcore</Uri>
      <Sha>5c27c3c6ecad5d898ca37a733f8c2587c074e1a1</Sha>
>>>>>>> 9f729043
    </Dependency>
    <Dependency Name="Microsoft.Extensions.Caching.Abstractions" Version="6.0.0-alpha.1.20560.10">
      <Uri>https://github.com/dotnet/runtime</Uri>
<<<<<<< HEAD
      <Sha>cf258a14b70ad9069470a108f13765e0e5988f51</Sha>
=======
      <Sha>72b7d236ad634c2280c73499ebfc2b594995ec06</Sha>
>>>>>>> 9f729043
    </Dependency>
    <Dependency Name="Microsoft.Extensions.Caching.Memory" Version="6.0.0-alpha.1.20560.10">
      <Uri>https://github.com/dotnet/runtime</Uri>
<<<<<<< HEAD
      <Sha>cf258a14b70ad9069470a108f13765e0e5988f51</Sha>
=======
      <Sha>72b7d236ad634c2280c73499ebfc2b594995ec06</Sha>
>>>>>>> 9f729043
    </Dependency>
    <Dependency Name="Microsoft.Extensions.Configuration.Abstractions" Version="6.0.0-alpha.1.20560.10">
      <Uri>https://github.com/dotnet/runtime</Uri>
<<<<<<< HEAD
      <Sha>cf258a14b70ad9069470a108f13765e0e5988f51</Sha>
=======
      <Sha>72b7d236ad634c2280c73499ebfc2b594995ec06</Sha>
>>>>>>> 9f729043
    </Dependency>
    <Dependency Name="Microsoft.Extensions.Configuration.Binder" Version="6.0.0-alpha.1.20560.10">
      <Uri>https://github.com/dotnet/runtime</Uri>
<<<<<<< HEAD
      <Sha>cf258a14b70ad9069470a108f13765e0e5988f51</Sha>
=======
      <Sha>72b7d236ad634c2280c73499ebfc2b594995ec06</Sha>
>>>>>>> 9f729043
    </Dependency>
    <Dependency Name="Microsoft.Extensions.Configuration.CommandLine" Version="6.0.0-alpha.1.20560.10">
      <Uri>https://github.com/dotnet/runtime</Uri>
<<<<<<< HEAD
      <Sha>cf258a14b70ad9069470a108f13765e0e5988f51</Sha>
=======
      <Sha>72b7d236ad634c2280c73499ebfc2b594995ec06</Sha>
>>>>>>> 9f729043
    </Dependency>
    <Dependency Name="Microsoft.Extensions.Configuration.EnvironmentVariables" Version="6.0.0-alpha.1.20560.10">
      <Uri>https://github.com/dotnet/runtime</Uri>
<<<<<<< HEAD
      <Sha>cf258a14b70ad9069470a108f13765e0e5988f51</Sha>
=======
      <Sha>72b7d236ad634c2280c73499ebfc2b594995ec06</Sha>
>>>>>>> 9f729043
    </Dependency>
    <Dependency Name="Microsoft.Extensions.Configuration.FileExtensions" Version="6.0.0-alpha.1.20560.10">
      <Uri>https://github.com/dotnet/runtime</Uri>
<<<<<<< HEAD
      <Sha>cf258a14b70ad9069470a108f13765e0e5988f51</Sha>
=======
      <Sha>72b7d236ad634c2280c73499ebfc2b594995ec06</Sha>
>>>>>>> 9f729043
    </Dependency>
    <Dependency Name="Microsoft.Extensions.Configuration.Ini" Version="6.0.0-alpha.1.20560.10">
      <Uri>https://github.com/dotnet/runtime</Uri>
<<<<<<< HEAD
      <Sha>cf258a14b70ad9069470a108f13765e0e5988f51</Sha>
=======
      <Sha>72b7d236ad634c2280c73499ebfc2b594995ec06</Sha>
>>>>>>> 9f729043
    </Dependency>
    <Dependency Name="Microsoft.Extensions.Configuration.Json" Version="6.0.0-alpha.1.20560.10">
      <Uri>https://github.com/dotnet/runtime</Uri>
<<<<<<< HEAD
      <Sha>cf258a14b70ad9069470a108f13765e0e5988f51</Sha>
=======
      <Sha>72b7d236ad634c2280c73499ebfc2b594995ec06</Sha>
>>>>>>> 9f729043
    </Dependency>
    <Dependency Name="Microsoft.Extensions.Configuration.UserSecrets" Version="6.0.0-alpha.1.20560.10">
      <Uri>https://github.com/dotnet/runtime</Uri>
<<<<<<< HEAD
      <Sha>cf258a14b70ad9069470a108f13765e0e5988f51</Sha>
=======
      <Sha>72b7d236ad634c2280c73499ebfc2b594995ec06</Sha>
>>>>>>> 9f729043
    </Dependency>
    <Dependency Name="Microsoft.Extensions.Configuration.Xml" Version="6.0.0-alpha.1.20560.10">
      <Uri>https://github.com/dotnet/runtime</Uri>
<<<<<<< HEAD
      <Sha>cf258a14b70ad9069470a108f13765e0e5988f51</Sha>
=======
      <Sha>72b7d236ad634c2280c73499ebfc2b594995ec06</Sha>
>>>>>>> 9f729043
    </Dependency>
    <Dependency Name="Microsoft.Extensions.Configuration" Version="6.0.0-alpha.1.20560.10">
      <Uri>https://github.com/dotnet/runtime</Uri>
<<<<<<< HEAD
      <Sha>cf258a14b70ad9069470a108f13765e0e5988f51</Sha>
=======
      <Sha>72b7d236ad634c2280c73499ebfc2b594995ec06</Sha>
>>>>>>> 9f729043
    </Dependency>
    <Dependency Name="Microsoft.Extensions.DependencyInjection.Abstractions" Version="6.0.0-alpha.1.20560.10">
      <Uri>https://github.com/dotnet/runtime</Uri>
<<<<<<< HEAD
      <Sha>cf258a14b70ad9069470a108f13765e0e5988f51</Sha>
=======
      <Sha>72b7d236ad634c2280c73499ebfc2b594995ec06</Sha>
>>>>>>> 9f729043
    </Dependency>
    <Dependency Name="Microsoft.Extensions.DependencyInjection" Version="6.0.0-alpha.1.20560.10">
      <Uri>https://github.com/dotnet/runtime</Uri>
<<<<<<< HEAD
      <Sha>cf258a14b70ad9069470a108f13765e0e5988f51</Sha>
=======
      <Sha>72b7d236ad634c2280c73499ebfc2b594995ec06</Sha>
>>>>>>> 9f729043
    </Dependency>
    <Dependency Name="Microsoft.Extensions.FileProviders.Abstractions" Version="6.0.0-alpha.1.20560.10">
      <Uri>https://github.com/dotnet/runtime</Uri>
<<<<<<< HEAD
      <Sha>cf258a14b70ad9069470a108f13765e0e5988f51</Sha>
=======
      <Sha>72b7d236ad634c2280c73499ebfc2b594995ec06</Sha>
>>>>>>> 9f729043
    </Dependency>
    <Dependency Name="Microsoft.Extensions.FileProviders.Composite" Version="6.0.0-alpha.1.20560.10">
      <Uri>https://github.com/dotnet/runtime</Uri>
<<<<<<< HEAD
      <Sha>cf258a14b70ad9069470a108f13765e0e5988f51</Sha>
=======
      <Sha>72b7d236ad634c2280c73499ebfc2b594995ec06</Sha>
>>>>>>> 9f729043
    </Dependency>
    <Dependency Name="Microsoft.Extensions.FileProviders.Physical" Version="6.0.0-alpha.1.20560.10">
      <Uri>https://github.com/dotnet/runtime</Uri>
<<<<<<< HEAD
      <Sha>cf258a14b70ad9069470a108f13765e0e5988f51</Sha>
=======
      <Sha>72b7d236ad634c2280c73499ebfc2b594995ec06</Sha>
>>>>>>> 9f729043
    </Dependency>
    <Dependency Name="Microsoft.Extensions.FileSystemGlobbing" Version="6.0.0-alpha.1.20560.10">
      <Uri>https://github.com/dotnet/runtime</Uri>
<<<<<<< HEAD
      <Sha>cf258a14b70ad9069470a108f13765e0e5988f51</Sha>
    </Dependency>
    <Dependency Name="Microsoft.Extensions.HostFactoryResolver.Sources" Version="5.0.0-rtm.20519.4">
      <Uri>https://github.com/dotnet/runtime</Uri>
      <Sha>cf258a14b70ad9069470a108f13765e0e5988f51</Sha>
=======
      <Sha>72b7d236ad634c2280c73499ebfc2b594995ec06</Sha>
    </Dependency>
    <Dependency Name="Microsoft.Extensions.HostFactoryResolver.Sources" Version="6.0.0-alpha.1.20560.10">
      <Uri>https://github.com/dotnet/runtime</Uri>
      <Sha>72b7d236ad634c2280c73499ebfc2b594995ec06</Sha>
>>>>>>> 9f729043
    </Dependency>
    <Dependency Name="Microsoft.Extensions.Hosting.Abstractions" Version="6.0.0-alpha.1.20560.10">
      <Uri>https://github.com/dotnet/runtime</Uri>
<<<<<<< HEAD
      <Sha>cf258a14b70ad9069470a108f13765e0e5988f51</Sha>
=======
      <Sha>72b7d236ad634c2280c73499ebfc2b594995ec06</Sha>
>>>>>>> 9f729043
    </Dependency>
    <Dependency Name="Microsoft.Extensions.Hosting" Version="6.0.0-alpha.1.20560.10">
      <Uri>https://github.com/dotnet/runtime</Uri>
<<<<<<< HEAD
      <Sha>cf258a14b70ad9069470a108f13765e0e5988f51</Sha>
=======
      <Sha>72b7d236ad634c2280c73499ebfc2b594995ec06</Sha>
>>>>>>> 9f729043
    </Dependency>
    <Dependency Name="Microsoft.Extensions.Http" Version="6.0.0-alpha.1.20560.10">
      <Uri>https://github.com/dotnet/runtime</Uri>
<<<<<<< HEAD
      <Sha>cf258a14b70ad9069470a108f13765e0e5988f51</Sha>
=======
      <Sha>72b7d236ad634c2280c73499ebfc2b594995ec06</Sha>
>>>>>>> 9f729043
    </Dependency>
    <Dependency Name="Microsoft.Extensions.Logging.Abstractions" Version="6.0.0-alpha.1.20560.10">
      <Uri>https://github.com/dotnet/runtime</Uri>
<<<<<<< HEAD
      <Sha>cf258a14b70ad9069470a108f13765e0e5988f51</Sha>
=======
      <Sha>72b7d236ad634c2280c73499ebfc2b594995ec06</Sha>
>>>>>>> 9f729043
    </Dependency>
    <Dependency Name="Microsoft.Extensions.Logging.Configuration" Version="6.0.0-alpha.1.20560.10">
      <Uri>https://github.com/dotnet/runtime</Uri>
<<<<<<< HEAD
      <Sha>cf258a14b70ad9069470a108f13765e0e5988f51</Sha>
=======
      <Sha>72b7d236ad634c2280c73499ebfc2b594995ec06</Sha>
>>>>>>> 9f729043
    </Dependency>
    <Dependency Name="Microsoft.Extensions.Logging.Console" Version="6.0.0-alpha.1.20560.10">
      <Uri>https://github.com/dotnet/runtime</Uri>
<<<<<<< HEAD
      <Sha>cf258a14b70ad9069470a108f13765e0e5988f51</Sha>
=======
      <Sha>72b7d236ad634c2280c73499ebfc2b594995ec06</Sha>
>>>>>>> 9f729043
    </Dependency>
    <Dependency Name="Microsoft.Extensions.Logging.Debug" Version="6.0.0-alpha.1.20560.10">
      <Uri>https://github.com/dotnet/runtime</Uri>
<<<<<<< HEAD
      <Sha>cf258a14b70ad9069470a108f13765e0e5988f51</Sha>
=======
      <Sha>72b7d236ad634c2280c73499ebfc2b594995ec06</Sha>
>>>>>>> 9f729043
    </Dependency>
    <Dependency Name="Microsoft.Extensions.Logging.EventSource" Version="6.0.0-alpha.1.20560.10">
      <Uri>https://github.com/dotnet/runtime</Uri>
<<<<<<< HEAD
      <Sha>cf258a14b70ad9069470a108f13765e0e5988f51</Sha>
=======
      <Sha>72b7d236ad634c2280c73499ebfc2b594995ec06</Sha>
>>>>>>> 9f729043
    </Dependency>
    <Dependency Name="Microsoft.Extensions.Logging.EventLog" Version="6.0.0-alpha.1.20560.10">
      <Uri>https://github.com/dotnet/runtime</Uri>
<<<<<<< HEAD
      <Sha>cf258a14b70ad9069470a108f13765e0e5988f51</Sha>
=======
      <Sha>72b7d236ad634c2280c73499ebfc2b594995ec06</Sha>
>>>>>>> 9f729043
    </Dependency>
    <Dependency Name="Microsoft.Extensions.Logging.TraceSource" Version="6.0.0-alpha.1.20560.10">
      <Uri>https://github.com/dotnet/runtime</Uri>
<<<<<<< HEAD
      <Sha>cf258a14b70ad9069470a108f13765e0e5988f51</Sha>
=======
      <Sha>72b7d236ad634c2280c73499ebfc2b594995ec06</Sha>
>>>>>>> 9f729043
    </Dependency>
    <Dependency Name="Microsoft.Extensions.Logging" Version="6.0.0-alpha.1.20560.10">
      <Uri>https://github.com/dotnet/runtime</Uri>
<<<<<<< HEAD
      <Sha>cf258a14b70ad9069470a108f13765e0e5988f51</Sha>
=======
      <Sha>72b7d236ad634c2280c73499ebfc2b594995ec06</Sha>
>>>>>>> 9f729043
    </Dependency>
    <Dependency Name="Microsoft.Extensions.Options.ConfigurationExtensions" Version="6.0.0-alpha.1.20560.10">
      <Uri>https://github.com/dotnet/runtime</Uri>
<<<<<<< HEAD
      <Sha>cf258a14b70ad9069470a108f13765e0e5988f51</Sha>
=======
      <Sha>72b7d236ad634c2280c73499ebfc2b594995ec06</Sha>
>>>>>>> 9f729043
    </Dependency>
    <Dependency Name="Microsoft.Extensions.Options.DataAnnotations" Version="6.0.0-alpha.1.20560.10">
      <Uri>https://github.com/dotnet/runtime</Uri>
<<<<<<< HEAD
      <Sha>cf258a14b70ad9069470a108f13765e0e5988f51</Sha>
=======
      <Sha>72b7d236ad634c2280c73499ebfc2b594995ec06</Sha>
>>>>>>> 9f729043
    </Dependency>
    <Dependency Name="Microsoft.Extensions.Options" Version="6.0.0-alpha.1.20560.10">
      <Uri>https://github.com/dotnet/runtime</Uri>
<<<<<<< HEAD
      <Sha>cf258a14b70ad9069470a108f13765e0e5988f51</Sha>
=======
      <Sha>72b7d236ad634c2280c73499ebfc2b594995ec06</Sha>
>>>>>>> 9f729043
    </Dependency>
    <Dependency Name="Microsoft.Extensions.Primitives" Version="6.0.0-alpha.1.20560.10">
      <Uri>https://github.com/dotnet/runtime</Uri>
<<<<<<< HEAD
      <Sha>cf258a14b70ad9069470a108f13765e0e5988f51</Sha>
    </Dependency>
    <Dependency Name="Microsoft.Extensions.Internal.Transport" Version="5.0.0-rtm.20519.4">
      <Uri>https://github.com/dotnet/runtime</Uri>
      <Sha>cf258a14b70ad9069470a108f13765e0e5988f51</Sha>
=======
      <Sha>72b7d236ad634c2280c73499ebfc2b594995ec06</Sha>
    </Dependency>
    <Dependency Name="Microsoft.Extensions.Internal.Transport" Version="6.0.0-alpha.1.20560.10">
      <Uri>https://github.com/dotnet/runtime</Uri>
      <Sha>72b7d236ad634c2280c73499ebfc2b594995ec06</Sha>
>>>>>>> 9f729043
    </Dependency>
    <Dependency Name="Microsoft.Win32.Registry" Version="6.0.0-alpha.1.20560.10">
      <Uri>https://github.com/dotnet/runtime</Uri>
<<<<<<< HEAD
      <Sha>cf258a14b70ad9069470a108f13765e0e5988f51</Sha>
=======
      <Sha>72b7d236ad634c2280c73499ebfc2b594995ec06</Sha>
>>>>>>> 9f729043
    </Dependency>
    <Dependency Name="Microsoft.Win32.SystemEvents" Version="6.0.0-alpha.1.20560.10">
      <Uri>https://github.com/dotnet/runtime</Uri>
<<<<<<< HEAD
      <Sha>cf258a14b70ad9069470a108f13765e0e5988f51</Sha>
=======
      <Sha>72b7d236ad634c2280c73499ebfc2b594995ec06</Sha>
>>>>>>> 9f729043
    </Dependency>
    <Dependency Name="System.ComponentModel.Annotations" Version="6.0.0-alpha.1.20560.10">
      <Uri>https://github.com/dotnet/runtime</Uri>
<<<<<<< HEAD
      <Sha>cf258a14b70ad9069470a108f13765e0e5988f51</Sha>
=======
      <Sha>72b7d236ad634c2280c73499ebfc2b594995ec06</Sha>
>>>>>>> 9f729043
    </Dependency>
    <Dependency Name="System.Diagnostics.DiagnosticSource" Version="6.0.0-alpha.1.20560.10">
      <Uri>https://github.com/dotnet/runtime</Uri>
<<<<<<< HEAD
      <Sha>cf258a14b70ad9069470a108f13765e0e5988f51</Sha>
=======
      <Sha>72b7d236ad634c2280c73499ebfc2b594995ec06</Sha>
>>>>>>> 9f729043
    </Dependency>
    <Dependency Name="System.Diagnostics.EventLog" Version="6.0.0-alpha.1.20560.10">
      <Uri>https://github.com/dotnet/runtime</Uri>
<<<<<<< HEAD
      <Sha>cf258a14b70ad9069470a108f13765e0e5988f51</Sha>
=======
      <Sha>72b7d236ad634c2280c73499ebfc2b594995ec06</Sha>
>>>>>>> 9f729043
    </Dependency>
    <Dependency Name="System.DirectoryServices.Protocols" Version="6.0.0-alpha.1.20560.10">
      <Uri>https://github.com/dotnet/runtime</Uri>
<<<<<<< HEAD
      <Sha>cf258a14b70ad9069470a108f13765e0e5988f51</Sha>
=======
      <Sha>72b7d236ad634c2280c73499ebfc2b594995ec06</Sha>
>>>>>>> 9f729043
    </Dependency>
    <Dependency Name="System.Drawing.Common" Version="6.0.0-alpha.1.20560.10">
      <Uri>https://github.com/dotnet/runtime</Uri>
<<<<<<< HEAD
      <Sha>cf258a14b70ad9069470a108f13765e0e5988f51</Sha>
=======
      <Sha>72b7d236ad634c2280c73499ebfc2b594995ec06</Sha>
>>>>>>> 9f729043
    </Dependency>
    <Dependency Name="System.IO.Pipelines" Version="6.0.0-alpha.1.20560.10">
      <Uri>https://github.com/dotnet/runtime</Uri>
<<<<<<< HEAD
      <Sha>cf258a14b70ad9069470a108f13765e0e5988f51</Sha>
=======
      <Sha>72b7d236ad634c2280c73499ebfc2b594995ec06</Sha>
>>>>>>> 9f729043
    </Dependency>
    <Dependency Name="System.Net.Http.Json" Version="6.0.0-alpha.1.20560.10">
      <Uri>https://github.com/dotnet/runtime</Uri>
<<<<<<< HEAD
      <Sha>cf258a14b70ad9069470a108f13765e0e5988f51</Sha>
=======
      <Sha>72b7d236ad634c2280c73499ebfc2b594995ec06</Sha>
>>>>>>> 9f729043
    </Dependency>
    <Dependency Name="System.Net.Http.WinHttpHandler" Version="6.0.0-alpha.1.20560.10">
      <Uri>https://github.com/dotnet/runtime</Uri>
<<<<<<< HEAD
      <Sha>cf258a14b70ad9069470a108f13765e0e5988f51</Sha>
=======
      <Sha>72b7d236ad634c2280c73499ebfc2b594995ec06</Sha>
>>>>>>> 9f729043
    </Dependency>
    <Dependency Name="System.Net.WebSockets.WebSocketProtocol" Version="6.0.0-alpha.1.20560.10">
      <Uri>https://github.com/dotnet/runtime</Uri>
<<<<<<< HEAD
      <Sha>cf258a14b70ad9069470a108f13765e0e5988f51</Sha>
=======
      <Sha>72b7d236ad634c2280c73499ebfc2b594995ec06</Sha>
>>>>>>> 9f729043
    </Dependency>
    <Dependency Name="System.Reflection.Metadata" Version="6.0.0-alpha.1.20560.10">
      <Uri>https://github.com/dotnet/runtime</Uri>
<<<<<<< HEAD
      <Sha>cf258a14b70ad9069470a108f13765e0e5988f51</Sha>
=======
      <Sha>72b7d236ad634c2280c73499ebfc2b594995ec06</Sha>
>>>>>>> 9f729043
    </Dependency>
    <Dependency Name="System.Resources.Extensions" Version="6.0.0-alpha.1.20560.10">
      <Uri>https://github.com/dotnet/runtime</Uri>
<<<<<<< HEAD
      <Sha>cf258a14b70ad9069470a108f13765e0e5988f51</Sha>
=======
      <Sha>72b7d236ad634c2280c73499ebfc2b594995ec06</Sha>
>>>>>>> 9f729043
    </Dependency>
    <Dependency Name="System.Runtime.CompilerServices.Unsafe" Version="6.0.0-alpha.1.20560.10">
      <Uri>https://github.com/dotnet/runtime</Uri>
<<<<<<< HEAD
      <Sha>cf258a14b70ad9069470a108f13765e0e5988f51</Sha>
=======
      <Sha>72b7d236ad634c2280c73499ebfc2b594995ec06</Sha>
>>>>>>> 9f729043
    </Dependency>
    <!-- System.Security.AccessControl should only be referenced in Dependencies.props and RTMVersions.csproj. -->
    <Dependency Name="System.Security.AccessControl" Version="6.0.0-alpha.1.20560.10">
      <Uri>https://github.com/dotnet/runtime</Uri>
<<<<<<< HEAD
      <Sha>cf258a14b70ad9069470a108f13765e0e5988f51</Sha>
=======
      <Sha>72b7d236ad634c2280c73499ebfc2b594995ec06</Sha>
>>>>>>> 9f729043
    </Dependency>
    <Dependency Name="System.Security.Cryptography.Cng" Version="6.0.0-alpha.1.20560.10">
      <Uri>https://github.com/dotnet/runtime</Uri>
<<<<<<< HEAD
      <Sha>cf258a14b70ad9069470a108f13765e0e5988f51</Sha>
=======
      <Sha>72b7d236ad634c2280c73499ebfc2b594995ec06</Sha>
>>>>>>> 9f729043
    </Dependency>
    <Dependency Name="System.Security.Cryptography.Pkcs" Version="6.0.0-alpha.1.20560.10">
      <Uri>https://github.com/dotnet/runtime</Uri>
<<<<<<< HEAD
      <Sha>cf258a14b70ad9069470a108f13765e0e5988f51</Sha>
=======
      <Sha>72b7d236ad634c2280c73499ebfc2b594995ec06</Sha>
>>>>>>> 9f729043
    </Dependency>
    <Dependency Name="System.Security.Cryptography.Xml" Version="6.0.0-alpha.1.20560.10">
      <Uri>https://github.com/dotnet/runtime</Uri>
<<<<<<< HEAD
      <Sha>cf258a14b70ad9069470a108f13765e0e5988f51</Sha>
=======
      <Sha>72b7d236ad634c2280c73499ebfc2b594995ec06</Sha>
>>>>>>> 9f729043
    </Dependency>
    <Dependency Name="System.Security.Permissions" Version="6.0.0-alpha.1.20560.10">
      <Uri>https://github.com/dotnet/runtime</Uri>
<<<<<<< HEAD
      <Sha>cf258a14b70ad9069470a108f13765e0e5988f51</Sha>
=======
      <Sha>72b7d236ad634c2280c73499ebfc2b594995ec06</Sha>
>>>>>>> 9f729043
    </Dependency>
    <Dependency Name="System.Security.Principal.Windows" Version="6.0.0-alpha.1.20560.10">
      <Uri>https://github.com/dotnet/runtime</Uri>
<<<<<<< HEAD
      <Sha>cf258a14b70ad9069470a108f13765e0e5988f51</Sha>
=======
      <Sha>72b7d236ad634c2280c73499ebfc2b594995ec06</Sha>
>>>>>>> 9f729043
    </Dependency>
    <Dependency Name="System.ServiceProcess.ServiceController" Version="6.0.0-alpha.1.20560.10">
      <Uri>https://github.com/dotnet/runtime</Uri>
<<<<<<< HEAD
      <Sha>cf258a14b70ad9069470a108f13765e0e5988f51</Sha>
=======
      <Sha>72b7d236ad634c2280c73499ebfc2b594995ec06</Sha>
>>>>>>> 9f729043
    </Dependency>
    <Dependency Name="System.Text.Encodings.Web" Version="6.0.0-alpha.1.20560.10">
      <Uri>https://github.com/dotnet/runtime</Uri>
<<<<<<< HEAD
      <Sha>cf258a14b70ad9069470a108f13765e0e5988f51</Sha>
=======
      <Sha>72b7d236ad634c2280c73499ebfc2b594995ec06</Sha>
>>>>>>> 9f729043
    </Dependency>
    <Dependency Name="System.Text.Json" Version="6.0.0-alpha.1.20560.10">
      <Uri>https://github.com/dotnet/runtime</Uri>
<<<<<<< HEAD
      <Sha>cf258a14b70ad9069470a108f13765e0e5988f51</Sha>
=======
      <Sha>72b7d236ad634c2280c73499ebfc2b594995ec06</Sha>
>>>>>>> 9f729043
    </Dependency>
    <Dependency Name="System.Threading.Channels" Version="6.0.0-alpha.1.20560.10">
      <Uri>https://github.com/dotnet/runtime</Uri>
<<<<<<< HEAD
      <Sha>cf258a14b70ad9069470a108f13765e0e5988f51</Sha>
=======
      <Sha>72b7d236ad634c2280c73499ebfc2b594995ec06</Sha>
>>>>>>> 9f729043
    </Dependency>
    <Dependency Name="System.Windows.Extensions" Version="6.0.0-alpha.1.20560.10">
      <Uri>https://github.com/dotnet/runtime</Uri>
<<<<<<< HEAD
      <Sha>cf258a14b70ad9069470a108f13765e0e5988f51</Sha>
=======
      <Sha>72b7d236ad634c2280c73499ebfc2b594995ec06</Sha>
>>>>>>> 9f729043
    </Dependency>
    <Dependency Name="Microsoft.Extensions.DependencyModel" Version="6.0.0-alpha.1.20560.10">
      <Uri>https://github.com/dotnet/runtime</Uri>
<<<<<<< HEAD
      <Sha>cf258a14b70ad9069470a108f13765e0e5988f51</Sha>
=======
      <Sha>72b7d236ad634c2280c73499ebfc2b594995ec06</Sha>
    </Dependency>
    <Dependency Name="Microsoft.NETCore.App.Ref" Version="6.0.0-alpha.1.20560.10">
      <Uri>https://github.com/dotnet/runtime</Uri>
      <Sha>72b7d236ad634c2280c73499ebfc2b594995ec06</Sha>
>>>>>>> 9f729043
    </Dependency>
    <!--
         Win-x64 is used here because we have picked an arbitrary runtime identifier to flow the version of the latest NETCore.App runtime.
         All Runtime.$rid packages should have the same version.
    -->
    <Dependency Name="Microsoft.NETCore.App.Runtime.win-x64" Version="6.0.0-alpha.1.20560.10">
      <Uri>https://github.com/dotnet/runtime</Uri>
<<<<<<< HEAD
      <Sha>cf258a14b70ad9069470a108f13765e0e5988f51</Sha>
    </Dependency>
    <Dependency Name="Microsoft.NETCore.App.Internal" Version="5.0.0-rtm.20519.4">
      <Uri>https://github.com/dotnet/runtime</Uri>
      <Sha>cf258a14b70ad9069470a108f13765e0e5988f51</Sha>
    </Dependency>
    <Dependency Name="Microsoft.NETCore.BrowserDebugHost.Transport" Version="5.0.0-rtm.20519.4">
      <Uri>https://github.com/dotnet/runtime</Uri>
      <Sha>cf258a14b70ad9069470a108f13765e0e5988f51</Sha>
=======
      <Sha>72b7d236ad634c2280c73499ebfc2b594995ec06</Sha>
    </Dependency>
    <Dependency Name="Microsoft.NETCore.App.Internal" Version="6.0.0-alpha.1.20560.10">
      <Uri>https://github.com/dotnet/runtime</Uri>
      <Sha>72b7d236ad634c2280c73499ebfc2b594995ec06</Sha>
    </Dependency>
    <Dependency Name="Microsoft.NETCore.BrowserDebugHost.Transport" Version="6.0.0-alpha.1.20560.10">
      <Uri>https://github.com/dotnet/runtime</Uri>
      <Sha>72b7d236ad634c2280c73499ebfc2b594995ec06</Sha>
>>>>>>> 9f729043
    </Dependency>
  </ProductDependencies>
  <ToolsetDependencies>
    <!-- Listed explicitly to workaround https://github.com/dotnet/cli/issues/10528 -->
    <Dependency Name="Microsoft.NETCore.Platforms" Version="6.0.0-alpha.1.20560.10">
      <Uri>https://github.com/dotnet/runtime</Uri>
<<<<<<< HEAD
      <Sha>cf258a14b70ad9069470a108f13765e0e5988f51</Sha>
=======
      <Sha>72b7d236ad634c2280c73499ebfc2b594995ec06</Sha>
>>>>>>> 9f729043
    </Dependency>
    <Dependency Name="Microsoft.DotNet.Arcade.Sdk" Version="6.0.0-beta.20552.5">
      <Uri>https://github.com/dotnet/arcade</Uri>
      <Sha>72b28b7e023d4c3fffa0a0b9748a7d4e8cc799be</Sha>
    </Dependency>
    <Dependency Name="Microsoft.DotNet.Build.Tasks.Installers" Version="6.0.0-beta.20552.5">
      <Uri>https://github.com/dotnet/arcade</Uri>
      <Sha>72b28b7e023d4c3fffa0a0b9748a7d4e8cc799be</Sha>
    </Dependency>
    <Dependency Name="Microsoft.DotNet.Helix.Sdk" Version="6.0.0-beta.20552.5">
      <Uri>https://github.com/dotnet/arcade</Uri>
      <Sha>72b28b7e023d4c3fffa0a0b9748a7d4e8cc799be</Sha>
    </Dependency>
  </ToolsetDependencies>
</Dependencies><|MERGE_RESOLUTION|>--- conflicted
+++ resolved
@@ -9,39 +9,6 @@
 -->
 <Dependencies>
   <ProductDependencies>
-<<<<<<< HEAD
-    <Dependency Name="dotnet-ef" Version="5.0.1">
-      <Uri>https://github.com/dotnet/efcore</Uri>
-      <Sha>53d6d02d6058b05ad11fc99784a24be3088617c9</Sha>
-    </Dependency>
-    <Dependency Name="Microsoft.EntityFrameworkCore.InMemory" Version="5.0.1">
-      <Uri>https://github.com/dotnet/efcore</Uri>
-      <Sha>53d6d02d6058b05ad11fc99784a24be3088617c9</Sha>
-    </Dependency>
-    <Dependency Name="Microsoft.EntityFrameworkCore.Relational" Version="5.0.1">
-      <Uri>https://github.com/dotnet/efcore</Uri>
-      <Sha>53d6d02d6058b05ad11fc99784a24be3088617c9</Sha>
-    </Dependency>
-    <Dependency Name="Microsoft.EntityFrameworkCore.Sqlite" Version="5.0.1">
-      <Uri>https://github.com/dotnet/efcore</Uri>
-      <Sha>53d6d02d6058b05ad11fc99784a24be3088617c9</Sha>
-    </Dependency>
-    <Dependency Name="Microsoft.EntityFrameworkCore.SqlServer" Version="5.0.1">
-      <Uri>https://github.com/dotnet/efcore</Uri>
-      <Sha>53d6d02d6058b05ad11fc99784a24be3088617c9</Sha>
-    </Dependency>
-    <Dependency Name="Microsoft.EntityFrameworkCore.Tools" Version="5.0.1">
-      <Uri>https://github.com/dotnet/efcore</Uri>
-      <Sha>53d6d02d6058b05ad11fc99784a24be3088617c9</Sha>
-    </Dependency>
-    <Dependency Name="Microsoft.EntityFrameworkCore" Version="5.0.1">
-      <Uri>https://github.com/dotnet/efcore</Uri>
-      <Sha>53d6d02d6058b05ad11fc99784a24be3088617c9</Sha>
-    </Dependency>
-    <Dependency Name="Microsoft.EntityFrameworkCore.Design" Version="5.0.1">
-      <Uri>https://github.com/dotnet/efcore</Uri>
-      <Sha>53d6d02d6058b05ad11fc99784a24be3088617c9</Sha>
-=======
     <Dependency Name="dotnet-ef" Version="6.0.0-alpha.1.20560.6">
       <Uri>https://github.com/dotnet/efcore</Uri>
       <Sha>5c27c3c6ecad5d898ca37a733f8c2587c074e1a1</Sha>
@@ -73,500 +40,255 @@
     <Dependency Name="Microsoft.EntityFrameworkCore.Design" Version="6.0.0-alpha.1.20560.6">
       <Uri>https://github.com/dotnet/efcore</Uri>
       <Sha>5c27c3c6ecad5d898ca37a733f8c2587c074e1a1</Sha>
->>>>>>> 9f729043
     </Dependency>
     <Dependency Name="Microsoft.Extensions.Caching.Abstractions" Version="6.0.0-alpha.1.20560.10">
       <Uri>https://github.com/dotnet/runtime</Uri>
-<<<<<<< HEAD
-      <Sha>cf258a14b70ad9069470a108f13765e0e5988f51</Sha>
-=======
-      <Sha>72b7d236ad634c2280c73499ebfc2b594995ec06</Sha>
->>>>>>> 9f729043
+      <Sha>72b7d236ad634c2280c73499ebfc2b594995ec06</Sha>
     </Dependency>
     <Dependency Name="Microsoft.Extensions.Caching.Memory" Version="6.0.0-alpha.1.20560.10">
       <Uri>https://github.com/dotnet/runtime</Uri>
-<<<<<<< HEAD
-      <Sha>cf258a14b70ad9069470a108f13765e0e5988f51</Sha>
-=======
-      <Sha>72b7d236ad634c2280c73499ebfc2b594995ec06</Sha>
->>>>>>> 9f729043
+      <Sha>72b7d236ad634c2280c73499ebfc2b594995ec06</Sha>
     </Dependency>
     <Dependency Name="Microsoft.Extensions.Configuration.Abstractions" Version="6.0.0-alpha.1.20560.10">
       <Uri>https://github.com/dotnet/runtime</Uri>
-<<<<<<< HEAD
-      <Sha>cf258a14b70ad9069470a108f13765e0e5988f51</Sha>
-=======
-      <Sha>72b7d236ad634c2280c73499ebfc2b594995ec06</Sha>
->>>>>>> 9f729043
+      <Sha>72b7d236ad634c2280c73499ebfc2b594995ec06</Sha>
     </Dependency>
     <Dependency Name="Microsoft.Extensions.Configuration.Binder" Version="6.0.0-alpha.1.20560.10">
       <Uri>https://github.com/dotnet/runtime</Uri>
-<<<<<<< HEAD
-      <Sha>cf258a14b70ad9069470a108f13765e0e5988f51</Sha>
-=======
-      <Sha>72b7d236ad634c2280c73499ebfc2b594995ec06</Sha>
->>>>>>> 9f729043
+      <Sha>72b7d236ad634c2280c73499ebfc2b594995ec06</Sha>
     </Dependency>
     <Dependency Name="Microsoft.Extensions.Configuration.CommandLine" Version="6.0.0-alpha.1.20560.10">
       <Uri>https://github.com/dotnet/runtime</Uri>
-<<<<<<< HEAD
-      <Sha>cf258a14b70ad9069470a108f13765e0e5988f51</Sha>
-=======
-      <Sha>72b7d236ad634c2280c73499ebfc2b594995ec06</Sha>
->>>>>>> 9f729043
+      <Sha>72b7d236ad634c2280c73499ebfc2b594995ec06</Sha>
     </Dependency>
     <Dependency Name="Microsoft.Extensions.Configuration.EnvironmentVariables" Version="6.0.0-alpha.1.20560.10">
       <Uri>https://github.com/dotnet/runtime</Uri>
-<<<<<<< HEAD
-      <Sha>cf258a14b70ad9069470a108f13765e0e5988f51</Sha>
-=======
-      <Sha>72b7d236ad634c2280c73499ebfc2b594995ec06</Sha>
->>>>>>> 9f729043
+      <Sha>72b7d236ad634c2280c73499ebfc2b594995ec06</Sha>
     </Dependency>
     <Dependency Name="Microsoft.Extensions.Configuration.FileExtensions" Version="6.0.0-alpha.1.20560.10">
       <Uri>https://github.com/dotnet/runtime</Uri>
-<<<<<<< HEAD
-      <Sha>cf258a14b70ad9069470a108f13765e0e5988f51</Sha>
-=======
-      <Sha>72b7d236ad634c2280c73499ebfc2b594995ec06</Sha>
->>>>>>> 9f729043
+      <Sha>72b7d236ad634c2280c73499ebfc2b594995ec06</Sha>
     </Dependency>
     <Dependency Name="Microsoft.Extensions.Configuration.Ini" Version="6.0.0-alpha.1.20560.10">
       <Uri>https://github.com/dotnet/runtime</Uri>
-<<<<<<< HEAD
-      <Sha>cf258a14b70ad9069470a108f13765e0e5988f51</Sha>
-=======
-      <Sha>72b7d236ad634c2280c73499ebfc2b594995ec06</Sha>
->>>>>>> 9f729043
+      <Sha>72b7d236ad634c2280c73499ebfc2b594995ec06</Sha>
     </Dependency>
     <Dependency Name="Microsoft.Extensions.Configuration.Json" Version="6.0.0-alpha.1.20560.10">
       <Uri>https://github.com/dotnet/runtime</Uri>
-<<<<<<< HEAD
-      <Sha>cf258a14b70ad9069470a108f13765e0e5988f51</Sha>
-=======
-      <Sha>72b7d236ad634c2280c73499ebfc2b594995ec06</Sha>
->>>>>>> 9f729043
+      <Sha>72b7d236ad634c2280c73499ebfc2b594995ec06</Sha>
     </Dependency>
     <Dependency Name="Microsoft.Extensions.Configuration.UserSecrets" Version="6.0.0-alpha.1.20560.10">
       <Uri>https://github.com/dotnet/runtime</Uri>
-<<<<<<< HEAD
-      <Sha>cf258a14b70ad9069470a108f13765e0e5988f51</Sha>
-=======
-      <Sha>72b7d236ad634c2280c73499ebfc2b594995ec06</Sha>
->>>>>>> 9f729043
+      <Sha>72b7d236ad634c2280c73499ebfc2b594995ec06</Sha>
     </Dependency>
     <Dependency Name="Microsoft.Extensions.Configuration.Xml" Version="6.0.0-alpha.1.20560.10">
       <Uri>https://github.com/dotnet/runtime</Uri>
-<<<<<<< HEAD
-      <Sha>cf258a14b70ad9069470a108f13765e0e5988f51</Sha>
-=======
-      <Sha>72b7d236ad634c2280c73499ebfc2b594995ec06</Sha>
->>>>>>> 9f729043
+      <Sha>72b7d236ad634c2280c73499ebfc2b594995ec06</Sha>
     </Dependency>
     <Dependency Name="Microsoft.Extensions.Configuration" Version="6.0.0-alpha.1.20560.10">
       <Uri>https://github.com/dotnet/runtime</Uri>
-<<<<<<< HEAD
-      <Sha>cf258a14b70ad9069470a108f13765e0e5988f51</Sha>
-=======
-      <Sha>72b7d236ad634c2280c73499ebfc2b594995ec06</Sha>
->>>>>>> 9f729043
+      <Sha>72b7d236ad634c2280c73499ebfc2b594995ec06</Sha>
     </Dependency>
     <Dependency Name="Microsoft.Extensions.DependencyInjection.Abstractions" Version="6.0.0-alpha.1.20560.10">
       <Uri>https://github.com/dotnet/runtime</Uri>
-<<<<<<< HEAD
-      <Sha>cf258a14b70ad9069470a108f13765e0e5988f51</Sha>
-=======
-      <Sha>72b7d236ad634c2280c73499ebfc2b594995ec06</Sha>
->>>>>>> 9f729043
+      <Sha>72b7d236ad634c2280c73499ebfc2b594995ec06</Sha>
     </Dependency>
     <Dependency Name="Microsoft.Extensions.DependencyInjection" Version="6.0.0-alpha.1.20560.10">
       <Uri>https://github.com/dotnet/runtime</Uri>
-<<<<<<< HEAD
-      <Sha>cf258a14b70ad9069470a108f13765e0e5988f51</Sha>
-=======
-      <Sha>72b7d236ad634c2280c73499ebfc2b594995ec06</Sha>
->>>>>>> 9f729043
+      <Sha>72b7d236ad634c2280c73499ebfc2b594995ec06</Sha>
     </Dependency>
     <Dependency Name="Microsoft.Extensions.FileProviders.Abstractions" Version="6.0.0-alpha.1.20560.10">
       <Uri>https://github.com/dotnet/runtime</Uri>
-<<<<<<< HEAD
-      <Sha>cf258a14b70ad9069470a108f13765e0e5988f51</Sha>
-=======
-      <Sha>72b7d236ad634c2280c73499ebfc2b594995ec06</Sha>
->>>>>>> 9f729043
+      <Sha>72b7d236ad634c2280c73499ebfc2b594995ec06</Sha>
     </Dependency>
     <Dependency Name="Microsoft.Extensions.FileProviders.Composite" Version="6.0.0-alpha.1.20560.10">
       <Uri>https://github.com/dotnet/runtime</Uri>
-<<<<<<< HEAD
-      <Sha>cf258a14b70ad9069470a108f13765e0e5988f51</Sha>
-=======
-      <Sha>72b7d236ad634c2280c73499ebfc2b594995ec06</Sha>
->>>>>>> 9f729043
+      <Sha>72b7d236ad634c2280c73499ebfc2b594995ec06</Sha>
     </Dependency>
     <Dependency Name="Microsoft.Extensions.FileProviders.Physical" Version="6.0.0-alpha.1.20560.10">
       <Uri>https://github.com/dotnet/runtime</Uri>
-<<<<<<< HEAD
-      <Sha>cf258a14b70ad9069470a108f13765e0e5988f51</Sha>
-=======
-      <Sha>72b7d236ad634c2280c73499ebfc2b594995ec06</Sha>
->>>>>>> 9f729043
+      <Sha>72b7d236ad634c2280c73499ebfc2b594995ec06</Sha>
     </Dependency>
     <Dependency Name="Microsoft.Extensions.FileSystemGlobbing" Version="6.0.0-alpha.1.20560.10">
       <Uri>https://github.com/dotnet/runtime</Uri>
-<<<<<<< HEAD
-      <Sha>cf258a14b70ad9069470a108f13765e0e5988f51</Sha>
-    </Dependency>
-    <Dependency Name="Microsoft.Extensions.HostFactoryResolver.Sources" Version="5.0.0-rtm.20519.4">
-      <Uri>https://github.com/dotnet/runtime</Uri>
-      <Sha>cf258a14b70ad9069470a108f13765e0e5988f51</Sha>
-=======
       <Sha>72b7d236ad634c2280c73499ebfc2b594995ec06</Sha>
     </Dependency>
     <Dependency Name="Microsoft.Extensions.HostFactoryResolver.Sources" Version="6.0.0-alpha.1.20560.10">
       <Uri>https://github.com/dotnet/runtime</Uri>
       <Sha>72b7d236ad634c2280c73499ebfc2b594995ec06</Sha>
->>>>>>> 9f729043
     </Dependency>
     <Dependency Name="Microsoft.Extensions.Hosting.Abstractions" Version="6.0.0-alpha.1.20560.10">
       <Uri>https://github.com/dotnet/runtime</Uri>
-<<<<<<< HEAD
-      <Sha>cf258a14b70ad9069470a108f13765e0e5988f51</Sha>
-=======
-      <Sha>72b7d236ad634c2280c73499ebfc2b594995ec06</Sha>
->>>>>>> 9f729043
+      <Sha>72b7d236ad634c2280c73499ebfc2b594995ec06</Sha>
     </Dependency>
     <Dependency Name="Microsoft.Extensions.Hosting" Version="6.0.0-alpha.1.20560.10">
       <Uri>https://github.com/dotnet/runtime</Uri>
-<<<<<<< HEAD
-      <Sha>cf258a14b70ad9069470a108f13765e0e5988f51</Sha>
-=======
-      <Sha>72b7d236ad634c2280c73499ebfc2b594995ec06</Sha>
->>>>>>> 9f729043
+      <Sha>72b7d236ad634c2280c73499ebfc2b594995ec06</Sha>
     </Dependency>
     <Dependency Name="Microsoft.Extensions.Http" Version="6.0.0-alpha.1.20560.10">
       <Uri>https://github.com/dotnet/runtime</Uri>
-<<<<<<< HEAD
-      <Sha>cf258a14b70ad9069470a108f13765e0e5988f51</Sha>
-=======
-      <Sha>72b7d236ad634c2280c73499ebfc2b594995ec06</Sha>
->>>>>>> 9f729043
+      <Sha>72b7d236ad634c2280c73499ebfc2b594995ec06</Sha>
     </Dependency>
     <Dependency Name="Microsoft.Extensions.Logging.Abstractions" Version="6.0.0-alpha.1.20560.10">
       <Uri>https://github.com/dotnet/runtime</Uri>
-<<<<<<< HEAD
-      <Sha>cf258a14b70ad9069470a108f13765e0e5988f51</Sha>
-=======
-      <Sha>72b7d236ad634c2280c73499ebfc2b594995ec06</Sha>
->>>>>>> 9f729043
+      <Sha>72b7d236ad634c2280c73499ebfc2b594995ec06</Sha>
     </Dependency>
     <Dependency Name="Microsoft.Extensions.Logging.Configuration" Version="6.0.0-alpha.1.20560.10">
       <Uri>https://github.com/dotnet/runtime</Uri>
-<<<<<<< HEAD
-      <Sha>cf258a14b70ad9069470a108f13765e0e5988f51</Sha>
-=======
-      <Sha>72b7d236ad634c2280c73499ebfc2b594995ec06</Sha>
->>>>>>> 9f729043
+      <Sha>72b7d236ad634c2280c73499ebfc2b594995ec06</Sha>
     </Dependency>
     <Dependency Name="Microsoft.Extensions.Logging.Console" Version="6.0.0-alpha.1.20560.10">
       <Uri>https://github.com/dotnet/runtime</Uri>
-<<<<<<< HEAD
-      <Sha>cf258a14b70ad9069470a108f13765e0e5988f51</Sha>
-=======
-      <Sha>72b7d236ad634c2280c73499ebfc2b594995ec06</Sha>
->>>>>>> 9f729043
+      <Sha>72b7d236ad634c2280c73499ebfc2b594995ec06</Sha>
     </Dependency>
     <Dependency Name="Microsoft.Extensions.Logging.Debug" Version="6.0.0-alpha.1.20560.10">
       <Uri>https://github.com/dotnet/runtime</Uri>
-<<<<<<< HEAD
-      <Sha>cf258a14b70ad9069470a108f13765e0e5988f51</Sha>
-=======
-      <Sha>72b7d236ad634c2280c73499ebfc2b594995ec06</Sha>
->>>>>>> 9f729043
+      <Sha>72b7d236ad634c2280c73499ebfc2b594995ec06</Sha>
     </Dependency>
     <Dependency Name="Microsoft.Extensions.Logging.EventSource" Version="6.0.0-alpha.1.20560.10">
       <Uri>https://github.com/dotnet/runtime</Uri>
-<<<<<<< HEAD
-      <Sha>cf258a14b70ad9069470a108f13765e0e5988f51</Sha>
-=======
-      <Sha>72b7d236ad634c2280c73499ebfc2b594995ec06</Sha>
->>>>>>> 9f729043
+      <Sha>72b7d236ad634c2280c73499ebfc2b594995ec06</Sha>
     </Dependency>
     <Dependency Name="Microsoft.Extensions.Logging.EventLog" Version="6.0.0-alpha.1.20560.10">
       <Uri>https://github.com/dotnet/runtime</Uri>
-<<<<<<< HEAD
-      <Sha>cf258a14b70ad9069470a108f13765e0e5988f51</Sha>
-=======
-      <Sha>72b7d236ad634c2280c73499ebfc2b594995ec06</Sha>
->>>>>>> 9f729043
+      <Sha>72b7d236ad634c2280c73499ebfc2b594995ec06</Sha>
     </Dependency>
     <Dependency Name="Microsoft.Extensions.Logging.TraceSource" Version="6.0.0-alpha.1.20560.10">
       <Uri>https://github.com/dotnet/runtime</Uri>
-<<<<<<< HEAD
-      <Sha>cf258a14b70ad9069470a108f13765e0e5988f51</Sha>
-=======
-      <Sha>72b7d236ad634c2280c73499ebfc2b594995ec06</Sha>
->>>>>>> 9f729043
+      <Sha>72b7d236ad634c2280c73499ebfc2b594995ec06</Sha>
     </Dependency>
     <Dependency Name="Microsoft.Extensions.Logging" Version="6.0.0-alpha.1.20560.10">
       <Uri>https://github.com/dotnet/runtime</Uri>
-<<<<<<< HEAD
-      <Sha>cf258a14b70ad9069470a108f13765e0e5988f51</Sha>
-=======
-      <Sha>72b7d236ad634c2280c73499ebfc2b594995ec06</Sha>
->>>>>>> 9f729043
+      <Sha>72b7d236ad634c2280c73499ebfc2b594995ec06</Sha>
     </Dependency>
     <Dependency Name="Microsoft.Extensions.Options.ConfigurationExtensions" Version="6.0.0-alpha.1.20560.10">
       <Uri>https://github.com/dotnet/runtime</Uri>
-<<<<<<< HEAD
-      <Sha>cf258a14b70ad9069470a108f13765e0e5988f51</Sha>
-=======
-      <Sha>72b7d236ad634c2280c73499ebfc2b594995ec06</Sha>
->>>>>>> 9f729043
+      <Sha>72b7d236ad634c2280c73499ebfc2b594995ec06</Sha>
     </Dependency>
     <Dependency Name="Microsoft.Extensions.Options.DataAnnotations" Version="6.0.0-alpha.1.20560.10">
       <Uri>https://github.com/dotnet/runtime</Uri>
-<<<<<<< HEAD
-      <Sha>cf258a14b70ad9069470a108f13765e0e5988f51</Sha>
-=======
-      <Sha>72b7d236ad634c2280c73499ebfc2b594995ec06</Sha>
->>>>>>> 9f729043
+      <Sha>72b7d236ad634c2280c73499ebfc2b594995ec06</Sha>
     </Dependency>
     <Dependency Name="Microsoft.Extensions.Options" Version="6.0.0-alpha.1.20560.10">
       <Uri>https://github.com/dotnet/runtime</Uri>
-<<<<<<< HEAD
-      <Sha>cf258a14b70ad9069470a108f13765e0e5988f51</Sha>
-=======
-      <Sha>72b7d236ad634c2280c73499ebfc2b594995ec06</Sha>
->>>>>>> 9f729043
+      <Sha>72b7d236ad634c2280c73499ebfc2b594995ec06</Sha>
     </Dependency>
     <Dependency Name="Microsoft.Extensions.Primitives" Version="6.0.0-alpha.1.20560.10">
       <Uri>https://github.com/dotnet/runtime</Uri>
-<<<<<<< HEAD
-      <Sha>cf258a14b70ad9069470a108f13765e0e5988f51</Sha>
-    </Dependency>
-    <Dependency Name="Microsoft.Extensions.Internal.Transport" Version="5.0.0-rtm.20519.4">
-      <Uri>https://github.com/dotnet/runtime</Uri>
-      <Sha>cf258a14b70ad9069470a108f13765e0e5988f51</Sha>
-=======
       <Sha>72b7d236ad634c2280c73499ebfc2b594995ec06</Sha>
     </Dependency>
     <Dependency Name="Microsoft.Extensions.Internal.Transport" Version="6.0.0-alpha.1.20560.10">
       <Uri>https://github.com/dotnet/runtime</Uri>
       <Sha>72b7d236ad634c2280c73499ebfc2b594995ec06</Sha>
->>>>>>> 9f729043
     </Dependency>
     <Dependency Name="Microsoft.Win32.Registry" Version="6.0.0-alpha.1.20560.10">
       <Uri>https://github.com/dotnet/runtime</Uri>
-<<<<<<< HEAD
-      <Sha>cf258a14b70ad9069470a108f13765e0e5988f51</Sha>
-=======
-      <Sha>72b7d236ad634c2280c73499ebfc2b594995ec06</Sha>
->>>>>>> 9f729043
+      <Sha>72b7d236ad634c2280c73499ebfc2b594995ec06</Sha>
     </Dependency>
     <Dependency Name="Microsoft.Win32.SystemEvents" Version="6.0.0-alpha.1.20560.10">
       <Uri>https://github.com/dotnet/runtime</Uri>
-<<<<<<< HEAD
-      <Sha>cf258a14b70ad9069470a108f13765e0e5988f51</Sha>
-=======
-      <Sha>72b7d236ad634c2280c73499ebfc2b594995ec06</Sha>
->>>>>>> 9f729043
+      <Sha>72b7d236ad634c2280c73499ebfc2b594995ec06</Sha>
     </Dependency>
     <Dependency Name="System.ComponentModel.Annotations" Version="6.0.0-alpha.1.20560.10">
       <Uri>https://github.com/dotnet/runtime</Uri>
-<<<<<<< HEAD
-      <Sha>cf258a14b70ad9069470a108f13765e0e5988f51</Sha>
-=======
-      <Sha>72b7d236ad634c2280c73499ebfc2b594995ec06</Sha>
->>>>>>> 9f729043
+      <Sha>72b7d236ad634c2280c73499ebfc2b594995ec06</Sha>
     </Dependency>
     <Dependency Name="System.Diagnostics.DiagnosticSource" Version="6.0.0-alpha.1.20560.10">
       <Uri>https://github.com/dotnet/runtime</Uri>
-<<<<<<< HEAD
-      <Sha>cf258a14b70ad9069470a108f13765e0e5988f51</Sha>
-=======
-      <Sha>72b7d236ad634c2280c73499ebfc2b594995ec06</Sha>
->>>>>>> 9f729043
+      <Sha>72b7d236ad634c2280c73499ebfc2b594995ec06</Sha>
     </Dependency>
     <Dependency Name="System.Diagnostics.EventLog" Version="6.0.0-alpha.1.20560.10">
       <Uri>https://github.com/dotnet/runtime</Uri>
-<<<<<<< HEAD
-      <Sha>cf258a14b70ad9069470a108f13765e0e5988f51</Sha>
-=======
-      <Sha>72b7d236ad634c2280c73499ebfc2b594995ec06</Sha>
->>>>>>> 9f729043
+      <Sha>72b7d236ad634c2280c73499ebfc2b594995ec06</Sha>
     </Dependency>
     <Dependency Name="System.DirectoryServices.Protocols" Version="6.0.0-alpha.1.20560.10">
       <Uri>https://github.com/dotnet/runtime</Uri>
-<<<<<<< HEAD
-      <Sha>cf258a14b70ad9069470a108f13765e0e5988f51</Sha>
-=======
-      <Sha>72b7d236ad634c2280c73499ebfc2b594995ec06</Sha>
->>>>>>> 9f729043
+      <Sha>72b7d236ad634c2280c73499ebfc2b594995ec06</Sha>
     </Dependency>
     <Dependency Name="System.Drawing.Common" Version="6.0.0-alpha.1.20560.10">
       <Uri>https://github.com/dotnet/runtime</Uri>
-<<<<<<< HEAD
-      <Sha>cf258a14b70ad9069470a108f13765e0e5988f51</Sha>
-=======
-      <Sha>72b7d236ad634c2280c73499ebfc2b594995ec06</Sha>
->>>>>>> 9f729043
+      <Sha>72b7d236ad634c2280c73499ebfc2b594995ec06</Sha>
     </Dependency>
     <Dependency Name="System.IO.Pipelines" Version="6.0.0-alpha.1.20560.10">
       <Uri>https://github.com/dotnet/runtime</Uri>
-<<<<<<< HEAD
-      <Sha>cf258a14b70ad9069470a108f13765e0e5988f51</Sha>
-=======
-      <Sha>72b7d236ad634c2280c73499ebfc2b594995ec06</Sha>
->>>>>>> 9f729043
+      <Sha>72b7d236ad634c2280c73499ebfc2b594995ec06</Sha>
     </Dependency>
     <Dependency Name="System.Net.Http.Json" Version="6.0.0-alpha.1.20560.10">
       <Uri>https://github.com/dotnet/runtime</Uri>
-<<<<<<< HEAD
-      <Sha>cf258a14b70ad9069470a108f13765e0e5988f51</Sha>
-=======
-      <Sha>72b7d236ad634c2280c73499ebfc2b594995ec06</Sha>
->>>>>>> 9f729043
+      <Sha>72b7d236ad634c2280c73499ebfc2b594995ec06</Sha>
     </Dependency>
     <Dependency Name="System.Net.Http.WinHttpHandler" Version="6.0.0-alpha.1.20560.10">
       <Uri>https://github.com/dotnet/runtime</Uri>
-<<<<<<< HEAD
-      <Sha>cf258a14b70ad9069470a108f13765e0e5988f51</Sha>
-=======
-      <Sha>72b7d236ad634c2280c73499ebfc2b594995ec06</Sha>
->>>>>>> 9f729043
+      <Sha>72b7d236ad634c2280c73499ebfc2b594995ec06</Sha>
     </Dependency>
     <Dependency Name="System.Net.WebSockets.WebSocketProtocol" Version="6.0.0-alpha.1.20560.10">
       <Uri>https://github.com/dotnet/runtime</Uri>
-<<<<<<< HEAD
-      <Sha>cf258a14b70ad9069470a108f13765e0e5988f51</Sha>
-=======
-      <Sha>72b7d236ad634c2280c73499ebfc2b594995ec06</Sha>
->>>>>>> 9f729043
+      <Sha>72b7d236ad634c2280c73499ebfc2b594995ec06</Sha>
     </Dependency>
     <Dependency Name="System.Reflection.Metadata" Version="6.0.0-alpha.1.20560.10">
       <Uri>https://github.com/dotnet/runtime</Uri>
-<<<<<<< HEAD
-      <Sha>cf258a14b70ad9069470a108f13765e0e5988f51</Sha>
-=======
-      <Sha>72b7d236ad634c2280c73499ebfc2b594995ec06</Sha>
->>>>>>> 9f729043
+      <Sha>72b7d236ad634c2280c73499ebfc2b594995ec06</Sha>
     </Dependency>
     <Dependency Name="System.Resources.Extensions" Version="6.0.0-alpha.1.20560.10">
       <Uri>https://github.com/dotnet/runtime</Uri>
-<<<<<<< HEAD
-      <Sha>cf258a14b70ad9069470a108f13765e0e5988f51</Sha>
-=======
-      <Sha>72b7d236ad634c2280c73499ebfc2b594995ec06</Sha>
->>>>>>> 9f729043
+      <Sha>72b7d236ad634c2280c73499ebfc2b594995ec06</Sha>
     </Dependency>
     <Dependency Name="System.Runtime.CompilerServices.Unsafe" Version="6.0.0-alpha.1.20560.10">
       <Uri>https://github.com/dotnet/runtime</Uri>
-<<<<<<< HEAD
-      <Sha>cf258a14b70ad9069470a108f13765e0e5988f51</Sha>
-=======
-      <Sha>72b7d236ad634c2280c73499ebfc2b594995ec06</Sha>
->>>>>>> 9f729043
+      <Sha>72b7d236ad634c2280c73499ebfc2b594995ec06</Sha>
     </Dependency>
     <!-- System.Security.AccessControl should only be referenced in Dependencies.props and RTMVersions.csproj. -->
     <Dependency Name="System.Security.AccessControl" Version="6.0.0-alpha.1.20560.10">
       <Uri>https://github.com/dotnet/runtime</Uri>
-<<<<<<< HEAD
-      <Sha>cf258a14b70ad9069470a108f13765e0e5988f51</Sha>
-=======
-      <Sha>72b7d236ad634c2280c73499ebfc2b594995ec06</Sha>
->>>>>>> 9f729043
+      <Sha>72b7d236ad634c2280c73499ebfc2b594995ec06</Sha>
     </Dependency>
     <Dependency Name="System.Security.Cryptography.Cng" Version="6.0.0-alpha.1.20560.10">
       <Uri>https://github.com/dotnet/runtime</Uri>
-<<<<<<< HEAD
-      <Sha>cf258a14b70ad9069470a108f13765e0e5988f51</Sha>
-=======
-      <Sha>72b7d236ad634c2280c73499ebfc2b594995ec06</Sha>
->>>>>>> 9f729043
+      <Sha>72b7d236ad634c2280c73499ebfc2b594995ec06</Sha>
     </Dependency>
     <Dependency Name="System.Security.Cryptography.Pkcs" Version="6.0.0-alpha.1.20560.10">
       <Uri>https://github.com/dotnet/runtime</Uri>
-<<<<<<< HEAD
-      <Sha>cf258a14b70ad9069470a108f13765e0e5988f51</Sha>
-=======
-      <Sha>72b7d236ad634c2280c73499ebfc2b594995ec06</Sha>
->>>>>>> 9f729043
+      <Sha>72b7d236ad634c2280c73499ebfc2b594995ec06</Sha>
     </Dependency>
     <Dependency Name="System.Security.Cryptography.Xml" Version="6.0.0-alpha.1.20560.10">
       <Uri>https://github.com/dotnet/runtime</Uri>
-<<<<<<< HEAD
-      <Sha>cf258a14b70ad9069470a108f13765e0e5988f51</Sha>
-=======
-      <Sha>72b7d236ad634c2280c73499ebfc2b594995ec06</Sha>
->>>>>>> 9f729043
+      <Sha>72b7d236ad634c2280c73499ebfc2b594995ec06</Sha>
     </Dependency>
     <Dependency Name="System.Security.Permissions" Version="6.0.0-alpha.1.20560.10">
       <Uri>https://github.com/dotnet/runtime</Uri>
-<<<<<<< HEAD
-      <Sha>cf258a14b70ad9069470a108f13765e0e5988f51</Sha>
-=======
-      <Sha>72b7d236ad634c2280c73499ebfc2b594995ec06</Sha>
->>>>>>> 9f729043
+      <Sha>72b7d236ad634c2280c73499ebfc2b594995ec06</Sha>
     </Dependency>
     <Dependency Name="System.Security.Principal.Windows" Version="6.0.0-alpha.1.20560.10">
       <Uri>https://github.com/dotnet/runtime</Uri>
-<<<<<<< HEAD
-      <Sha>cf258a14b70ad9069470a108f13765e0e5988f51</Sha>
-=======
-      <Sha>72b7d236ad634c2280c73499ebfc2b594995ec06</Sha>
->>>>>>> 9f729043
+      <Sha>72b7d236ad634c2280c73499ebfc2b594995ec06</Sha>
     </Dependency>
     <Dependency Name="System.ServiceProcess.ServiceController" Version="6.0.0-alpha.1.20560.10">
       <Uri>https://github.com/dotnet/runtime</Uri>
-<<<<<<< HEAD
-      <Sha>cf258a14b70ad9069470a108f13765e0e5988f51</Sha>
-=======
-      <Sha>72b7d236ad634c2280c73499ebfc2b594995ec06</Sha>
->>>>>>> 9f729043
+      <Sha>72b7d236ad634c2280c73499ebfc2b594995ec06</Sha>
     </Dependency>
     <Dependency Name="System.Text.Encodings.Web" Version="6.0.0-alpha.1.20560.10">
       <Uri>https://github.com/dotnet/runtime</Uri>
-<<<<<<< HEAD
-      <Sha>cf258a14b70ad9069470a108f13765e0e5988f51</Sha>
-=======
-      <Sha>72b7d236ad634c2280c73499ebfc2b594995ec06</Sha>
->>>>>>> 9f729043
+      <Sha>72b7d236ad634c2280c73499ebfc2b594995ec06</Sha>
     </Dependency>
     <Dependency Name="System.Text.Json" Version="6.0.0-alpha.1.20560.10">
       <Uri>https://github.com/dotnet/runtime</Uri>
-<<<<<<< HEAD
-      <Sha>cf258a14b70ad9069470a108f13765e0e5988f51</Sha>
-=======
-      <Sha>72b7d236ad634c2280c73499ebfc2b594995ec06</Sha>
->>>>>>> 9f729043
+      <Sha>72b7d236ad634c2280c73499ebfc2b594995ec06</Sha>
     </Dependency>
     <Dependency Name="System.Threading.Channels" Version="6.0.0-alpha.1.20560.10">
       <Uri>https://github.com/dotnet/runtime</Uri>
-<<<<<<< HEAD
-      <Sha>cf258a14b70ad9069470a108f13765e0e5988f51</Sha>
-=======
-      <Sha>72b7d236ad634c2280c73499ebfc2b594995ec06</Sha>
->>>>>>> 9f729043
+      <Sha>72b7d236ad634c2280c73499ebfc2b594995ec06</Sha>
     </Dependency>
     <Dependency Name="System.Windows.Extensions" Version="6.0.0-alpha.1.20560.10">
       <Uri>https://github.com/dotnet/runtime</Uri>
-<<<<<<< HEAD
-      <Sha>cf258a14b70ad9069470a108f13765e0e5988f51</Sha>
-=======
-      <Sha>72b7d236ad634c2280c73499ebfc2b594995ec06</Sha>
->>>>>>> 9f729043
+      <Sha>72b7d236ad634c2280c73499ebfc2b594995ec06</Sha>
     </Dependency>
     <Dependency Name="Microsoft.Extensions.DependencyModel" Version="6.0.0-alpha.1.20560.10">
       <Uri>https://github.com/dotnet/runtime</Uri>
-<<<<<<< HEAD
-      <Sha>cf258a14b70ad9069470a108f13765e0e5988f51</Sha>
-=======
       <Sha>72b7d236ad634c2280c73499ebfc2b594995ec06</Sha>
     </Dependency>
     <Dependency Name="Microsoft.NETCore.App.Ref" Version="6.0.0-alpha.1.20560.10">
       <Uri>https://github.com/dotnet/runtime</Uri>
       <Sha>72b7d236ad634c2280c73499ebfc2b594995ec06</Sha>
->>>>>>> 9f729043
     </Dependency>
     <!--
          Win-x64 is used here because we have picked an arbitrary runtime identifier to flow the version of the latest NETCore.App runtime.
@@ -574,17 +296,6 @@
     -->
     <Dependency Name="Microsoft.NETCore.App.Runtime.win-x64" Version="6.0.0-alpha.1.20560.10">
       <Uri>https://github.com/dotnet/runtime</Uri>
-<<<<<<< HEAD
-      <Sha>cf258a14b70ad9069470a108f13765e0e5988f51</Sha>
-    </Dependency>
-    <Dependency Name="Microsoft.NETCore.App.Internal" Version="5.0.0-rtm.20519.4">
-      <Uri>https://github.com/dotnet/runtime</Uri>
-      <Sha>cf258a14b70ad9069470a108f13765e0e5988f51</Sha>
-    </Dependency>
-    <Dependency Name="Microsoft.NETCore.BrowserDebugHost.Transport" Version="5.0.0-rtm.20519.4">
-      <Uri>https://github.com/dotnet/runtime</Uri>
-      <Sha>cf258a14b70ad9069470a108f13765e0e5988f51</Sha>
-=======
       <Sha>72b7d236ad634c2280c73499ebfc2b594995ec06</Sha>
     </Dependency>
     <Dependency Name="Microsoft.NETCore.App.Internal" Version="6.0.0-alpha.1.20560.10">
@@ -594,18 +305,13 @@
     <Dependency Name="Microsoft.NETCore.BrowserDebugHost.Transport" Version="6.0.0-alpha.1.20560.10">
       <Uri>https://github.com/dotnet/runtime</Uri>
       <Sha>72b7d236ad634c2280c73499ebfc2b594995ec06</Sha>
->>>>>>> 9f729043
     </Dependency>
   </ProductDependencies>
   <ToolsetDependencies>
     <!-- Listed explicitly to workaround https://github.com/dotnet/cli/issues/10528 -->
     <Dependency Name="Microsoft.NETCore.Platforms" Version="6.0.0-alpha.1.20560.10">
       <Uri>https://github.com/dotnet/runtime</Uri>
-<<<<<<< HEAD
-      <Sha>cf258a14b70ad9069470a108f13765e0e5988f51</Sha>
-=======
-      <Sha>72b7d236ad634c2280c73499ebfc2b594995ec06</Sha>
->>>>>>> 9f729043
+      <Sha>72b7d236ad634c2280c73499ebfc2b594995ec06</Sha>
     </Dependency>
     <Dependency Name="Microsoft.DotNet.Arcade.Sdk" Version="6.0.0-beta.20552.5">
       <Uri>https://github.com/dotnet/arcade</Uri>
