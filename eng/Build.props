--- conflicted
+++ resolved
@@ -25,13 +25,8 @@
                       $(RepoRoot)src\Installers\**\*.*proj;
                       $(RepoRoot)src\SignalR\clients\ts\**\node_modules\**\*.*proj;
                       $(RepoRoot)src\Components\Web.JS\node_modules\**\*.*proj;
-<<<<<<< HEAD
-                      $(RepoRoot)src\Components\Blazor\Build\testassets\**\*.*proj;
-                      $(RepoRoot)src\ProjectTemplates\BlazorWasm.ProjectTemplates\content\**\*.csproj;
-=======
                       $(RepoRoot)src\Components\WebAssembly\Build\testassets\**\*.csproj;
                       $(RepoRoot)src\ProjectTemplates\ComponentsWebAssembly.ProjectTemplates\content\**\*.csproj;
->>>>>>> 0394a452
                       $(RepoRoot)src\ProjectTemplates\Web.ProjectTemplates\content\**\*.csproj;
                       $(RepoRoot)src\ProjectTemplates\Web.ProjectTemplates\content\**\*.fsproj;
                       $(RepoRoot)src\ProjectTemplates\Web.Spa.ProjectTemplates\content\**\*.csproj;
